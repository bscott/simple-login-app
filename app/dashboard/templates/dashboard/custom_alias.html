--- conflicted
+++ resolved
@@ -25,24 +25,11 @@
         </div>
       {% endif %}
 
-<<<<<<< HEAD
-    <form method="post">
-      <div class="row mb-2">
-        <div class="col-sm-6 mb-1 p-1" style="min-width: 4em">
-          <input name="prefix" class="form-control"
-                 id="prefix"
-                 type="text"
-                 pattern="[0-9a-z-_]{1,}"
-                 title="Only lowercase letter, number, dash (-), underscore (_) can be used in alias prefix."
-                 placeholder="email alias, for example newsletter-123_xyz"
-                 autofocus required>
-          <div class="small-text">
-            Only lowercase letter, number, dash (-), underscore (_) can be used.
-=======
       <form method="post">
         <div class="row mb-2">
           <div class="col-sm-6 mb-1 p-1" style="min-width: 4em">
             <input name="prefix" class="form-control"
+                   id="prefix"
                    type="text"
                    pattern="[0-9a-z-_]{1,}"
                    title="Only lowercase letter, number, dash (-), underscore (_) can be used in alias prefix."
@@ -51,7 +38,6 @@
             <div class="small-text">
               Only lowercase letter, number, dash (-), underscore (_) can be used.
             </div>
->>>>>>> a7a29ab8
           </div>
 
 
@@ -70,56 +56,35 @@
           </div>
         </div>
 
-<<<<<<< HEAD
-      <div class="row mb-2">
-        <div class="col p-1">
-          <select class="form-control custom-select selectpicker" id="mailboxes" multiple name="mailboxes">
-            {% for mailbox in mailboxes %}
-              <option value="{{ mailbox.id }}" {% if mailbox.id == current_user.default_mailbox_id %}
-                      selected {% endif %}>
-                {{ mailbox.email }}
-              </option>
-            {% endfor %}
-          </select>
-          <div class="small-text">
-            The mailbox(es) that owns this alias.
-=======
         <div class="row mb-2">
           <div class="col p-1">
-            <select class="form-control" name="mailbox">
+            <select class="form-control custom-select selectpicker" id="mailboxes" multiple name="mailboxes">
               {% for mailbox in mailboxes %}
-                <option value="{{ mailbox }}">
-                  {{ mailbox }}
+                <option value="{{ mailbox.id }}" {% if mailbox.id == current_user.default_mailbox_id %}
+                        selected {% endif %}>
+                  {{ mailbox.email }}
                 </option>
               {% endfor %}
             </select>
             <div class="small-text">
-              The mailbox that owns this alias.
+              The mailbox(es) that owns this alias.
             </div>
->>>>>>> a7a29ab8
           </div>
         </div>
 
         <div class="row mb-2">
           <div class="col p-1">
-        <textarea name="note"
-                  class="form-control"
-                  rows="3"
-                  placeholder="Note, can be anything to help you remember WHY you create this alias. This field is optional."></textarea>
+            <textarea name="note"
+                      class="form-control"
+                      rows="3"
+                      placeholder="Note, can be anything to help you remember WHY you create this alias. This field is optional."></textarea>
           </div>
         </div>
 
-
-<<<<<<< HEAD
-      <div class="row">
-        <div class="col p-1">
-          <span id="submit" class="btn btn-primary mt-1">Create</span>
-=======
         <div class="row">
           <div class="col p-1">
-            <button class="btn btn-primary mt-1">Create</button>
+            <span id="submit" class="btn btn-primary mt-1">Create</span>
           </div>
->>>>>>> a7a29ab8
         </div>
       </form>
     </div>
