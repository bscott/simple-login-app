import enum
import os
import random
import uuid
from email.utils import formataddr
from typing import List, Tuple, Optional

import arrow
import sqlalchemy as sa
from arrow import Arrow
from email_validator import validate_email
from flanker.addresslib import address
from flask import url_for
from flask_login import UserMixin
from jinja2 import FileSystemLoader, Environment
from sqlalchemy import orm
from sqlalchemy import text, desc, CheckConstraint, Index, Column
from sqlalchemy.dialects.postgresql import TSVECTOR
from sqlalchemy.ext.declarative import declarative_base
from sqlalchemy.orm import deferred
from sqlalchemy_utils import ArrowType

from app import s3
from app.config import (
    MAX_NB_EMAIL_FREE_PLAN,
    URL,
    AVATAR_URL_EXPIRATION,
    JOB_ONBOARDING_1,
    JOB_ONBOARDING_2,
    JOB_ONBOARDING_4,
    LANDING_PAGE_URL,
    FIRST_ALIAS_DOMAIN,
    DISABLE_ONBOARDING,
    UNSUBSCRIBER,
    ALIAS_RANDOM_SUFFIX_LENGTH,
    MAX_NB_SUBDOMAIN,
    MAX_NB_DIRECTORY,
    ROOT_DIR,
)
from app.db import Session
from app.errors import (
    AliasInTrashError,
    DirectoryInTrashError,
    SubdomainInTrashError,
    CannotCreateContactForReverseAlias,
)
from app.log import LOG
from app.oauth_models import Scope
from app.pw_models import PasswordOracle
from app.utils import (
    convert_to_id,
    random_string,
    random_words,
    sanitize_email,
    random_word,
)

Base = declarative_base()


class TSVector(sa.types.TypeDecorator):
    impl = TSVECTOR


class ModelMixin(object):
    id = sa.Column(sa.Integer, primary_key=True, autoincrement=True)
    created_at = sa.Column(ArrowType, default=arrow.utcnow, nullable=False)
    updated_at = sa.Column(ArrowType, default=None, onupdate=arrow.utcnow)

    _repr_hide = ["created_at", "updated_at"]

    @classmethod
    def query(cls):
        return Session.query(cls)

    @classmethod
    def yield_per_query(cls, page=1000):
        """to be used when iterating on a big table to avoid taking all the memory"""
        return Session.query(cls).yield_per(page).enable_eagerloads(False)

    @classmethod
    def get(cls, id):
        return Session.query(cls).get(id)

    @classmethod
    def get_by(cls, **kw):
        return Session.query(cls).filter_by(**kw).first()

    @classmethod
    def filter_by(cls, **kw):
        return Session.query(cls).filter_by(**kw)

    @classmethod
    def filter(cls, *args, **kw):
        return Session.query(cls).filter(*args, **kw)

    @classmethod
    def order_by(cls, *args, **kw):
        return Session.query(cls).order_by(*args, **kw)

    @classmethod
    def all(cls):
        return Session.query(cls).all()

    @classmethod
    def count(cls):
        return Session.query(cls).count()

    @classmethod
    def get_or_create(cls, **kw):
        r = cls.get_by(**kw)
        if not r:
            r = cls(**kw)
            Session.add(r)

        return r

    @classmethod
    def create(cls, **kw):
        # whether to call Session.commit
        commit = kw.pop("commit", False)
        flush = kw.pop("flush", False)

        r = cls(**kw)
        Session.add(r)

        if commit:
            Session.commit()

        if flush:
            Session.flush()

        return r

    def save(self):
        Session.add(self)

    @classmethod
    def delete(cls, obj_id, commit=False):
        Session.query(cls).filter(cls.id == obj_id).delete()

        if commit:
            Session.commit()

    @classmethod
    def first(cls):
        return Session.query(cls).first()

    def __repr__(self):
        values = ", ".join(
            "%s=%r" % (n, getattr(self, n))
            for n in self.__table__.c.keys()
            if n not in self._repr_hide
        )
        return "%s(%s)" % (self.__class__.__name__, values)


class File(Base, ModelMixin):
    __tablename__ = "file"
    path = sa.Column(sa.String(128), unique=True, nullable=False)
    user_id = sa.Column(sa.ForeignKey("users.id", ondelete="cascade"), nullable=True)

    def get_url(self, expires_in=3600):
        return s3.get_url(self.path, expires_in)

    def __repr__(self):
        return f"<File {self.path}>"


class EnumE(enum.Enum):
    @classmethod
    def has_value(cls, value: int) -> bool:
        return value in set(item.value for item in cls)

    @classmethod
    def get_name(cls, value: int) -> Optional[str]:
        for item in cls:
            if item.value == value:
                return item.name

        return None

    @classmethod
    def has_name(cls, name: str) -> bool:
        for item in cls:
            if item.name == name:
                return True

        return False

    @classmethod
    def get_value(cls, name: str) -> Optional[int]:
        for item in cls:
            if item.name == name:
                return item.value

        return None


class PlanEnum(EnumE):
    monthly = 2
    yearly = 3


# Specify the format for sender address
class SenderFormatEnum(EnumE):
    AT = 0  # John Wick - john at wick.com
    A = 2  # John Wick - john(a)wick.com
    NAME_ONLY = 5  # John Wick
    AT_ONLY = 6  # john at wick.com
    NO_NAME = 7


class AliasGeneratorEnum(EnumE):
    word = 1  # aliases are generated based on random words
    uuid = 2  # aliases are generated based on uuid


class AliasSuffixEnum(EnumE):
    word = 0  # Random word from dictionary file
    random_string = 1  # Completely random string


class BlockBehaviourEnum(EnumE):
    return_2xx = 0
    return_5xx = 1


class AuditLogActionEnum(EnumE):
    create_object = 0
    update_object = 1
    delete_object = 2
    manual_upgrade = 3
    extend_trial = 4
    disable_2fa = 5
    logged_as_user = 6
    extend_subscription = 7


<<<<<<< HEAD
class DmarcCheckResult(EnumE):
    allow = 0
    soft_fail = 1
    quarantine = 2
    reject = 3
    not_available = 4
    bad_policy = 5

    @staticmethod
    def get_string_dict():
        return {
            "DMARC_POLICY_ALLOW": DmarcCheckResult.allow,
            "DMARC_POLICY_SOFTFAIL": DmarcCheckResult.soft_fail,
            "DMARC_POLICY_QUARANTINE": DmarcCheckResult.quarantine,
            "DMARC_POLICY_REJECT": DmarcCheckResult.reject,
            "DMARC_NA": DmarcCheckResult.not_available,
            "DMARC_BAD_POLICY": DmarcCheckResult.bad_policy,
        }


class SPFCheckResult(EnumE):
    allow = 0
    fail = 1
    soft_fail = 1
    neutral = 2
    temp_error = 3
    not_available = 4
    perm_error = 5

    @staticmethod
    def get_string_dict():
        return {
            "R_SPF_ALLOW": SPFCheckResult.allow,
            "R_SPF_FAIL": SPFCheckResult.fail,
            "R_SPF_SOFTFAIL": SPFCheckResult.soft_fail,
            "R_SPF_NEUTRAL": SPFCheckResult.neutral,
            "R_SPF_DNSFAIL": SPFCheckResult.temp_error,
            "R_SPF_NA": SPFCheckResult.not_available,
            "R_SPF_PERMFAIL": SPFCheckResult.perm_error,
        }


class SpamdResult:
    def __init__(self):
        self.dmarc: DmarcCheckResult = DmarcCheckResult.not_available
        self.spf: SPFCheckResult = SPFCheckResult.not_available

    def set_dmarc_result(self, dmarc_result: DmarcCheckResult):
        self.dmarc = dmarc_result

    def set_spf_result(self, spf_result: SPFCheckResult):
        self.spf = spf_result

    def event_data(self) -> Dict:
        return {"header": "present", "dmarc": self.dmarc, "spf": self.spf}


class VerpType(EnumE):
    bounce_forward = 0
    bounce_reply = 1
    transactional = 2


=======
>>>>>>> a957cbb3
class Hibp(Base, ModelMixin):
    __tablename__ = "hibp"
    name = sa.Column(sa.String(), nullable=False, unique=True, index=True)
    breached_aliases = orm.relationship("Alias", secondary="alias_hibp")

    description = sa.Column(sa.Text)
    date = sa.Column(ArrowType, nullable=True)

    def __repr__(self):
        return f"<HIBP Breach {self.id} {self.name}>"


class HibpNotifiedAlias(Base, ModelMixin):
    """Contain list of aliases that have been notified to users
    So that we can only notify users of new aliases.
    """

    __tablename__ = "hibp_notified_alias"
    alias_id = sa.Column(sa.ForeignKey("alias.id", ondelete="cascade"), nullable=False)
    user_id = sa.Column(sa.ForeignKey("users.id", ondelete="cascade"), nullable=False)

    notified_at = sa.Column(ArrowType, default=arrow.utcnow, nullable=False)


class Fido(Base, ModelMixin):
    __tablename__ = "fido"
    credential_id = sa.Column(sa.String(), nullable=False, unique=True, index=True)
    uuid = sa.Column(
        sa.ForeignKey("users.fido_uuid", ondelete="cascade"),
        unique=False,
        nullable=False,
    )
    public_key = sa.Column(sa.String(), nullable=False, unique=True)
    sign_count = sa.Column(sa.BigInteger(), nullable=False)
    name = sa.Column(sa.String(128), nullable=False, unique=False)
    user_id = sa.Column(sa.ForeignKey("users.id", ondelete="cascade"), nullable=True)


class User(Base, ModelMixin, UserMixin, PasswordOracle):
    __tablename__ = "users"
    email = sa.Column(sa.String(256), unique=True, nullable=False)

    name = sa.Column(sa.String(128), nullable=True)
    is_admin = sa.Column(sa.Boolean, nullable=False, default=False)
    alias_generator = sa.Column(
        sa.Integer,
        nullable=False,
        default=AliasGeneratorEnum.word.value,
        server_default=str(AliasGeneratorEnum.word.value),
    )
    notification = sa.Column(
        sa.Boolean, default=True, nullable=False, server_default="1"
    )

    activated = sa.Column(sa.Boolean, default=False, nullable=False)

    # an account can be disabled if having harmful behavior
    disabled = sa.Column(sa.Boolean, default=False, nullable=False, server_default="0")

    profile_picture_id = sa.Column(sa.ForeignKey(File.id), nullable=True)

    otp_secret = sa.Column(sa.String(16), nullable=True)
    enable_otp = sa.Column(
        sa.Boolean, nullable=False, default=False, server_default="0"
    )
    last_otp = sa.Column(sa.String(12), nullable=True, default=False)

    # Fields for WebAuthn
    fido_uuid = sa.Column(sa.String(), nullable=True, unique=True)

    # the default domain that's used when user creates a new random alias
    # default_alias_custom_domain_id XOR default_alias_public_domain_id
    default_alias_custom_domain_id = sa.Column(
        sa.ForeignKey("custom_domain.id", ondelete="SET NULL"),
        nullable=True,
        default=None,
    )

    default_alias_public_domain_id = sa.Column(
        sa.ForeignKey("public_domain.id", ondelete="SET NULL"),
        nullable=True,
        default=None,
    )

    # some users could have lifetime premium
    lifetime = sa.Column(sa.Boolean, default=False, nullable=False, server_default="0")
    paid_lifetime = sa.Column(
        sa.Boolean, default=False, nullable=False, server_default="0"
    )
    lifetime_coupon_id = sa.Column(
        sa.ForeignKey("lifetime_coupon.id", ondelete="SET NULL"),
        nullable=True,
        default=None,
    )

    # user can use all premium features until this date
    trial_end = sa.Column(
        ArrowType, default=lambda: arrow.now().shift(days=7, hours=1), nullable=True
    )

    # the mailbox used when create random alias
    # this field is nullable but in practice, it's always set
    # it cannot be set to non-nullable though
    # as this will create foreign key cycle between User and Mailbox
    default_mailbox_id = sa.Column(
        sa.ForeignKey("mailbox.id"), nullable=True, default=None
    )

    profile_picture = orm.relationship(File, foreign_keys=[profile_picture_id])

    # Specify the format for sender address
    # for the full list, see SenderFormatEnum
    sender_format = sa.Column(
        sa.Integer, default="0", nullable=False, server_default="0"
    )
    # to know whether user has explicitly chosen a sender format as opposed to those who use the default ones.
    # users who haven't chosen a sender format and are using 1 or 3 format, their sender format will be set to 0
    sender_format_updated_at = sa.Column(ArrowType, default=None)

    replace_reverse_alias = sa.Column(
        sa.Boolean, default=False, nullable=False, server_default="0"
    )

    referral_id = sa.Column(
        sa.ForeignKey("referral.id", ondelete="SET NULL"), nullable=True, default=None
    )

    referral = orm.relationship("Referral", foreign_keys=[referral_id])

    # whether intro has been shown to user
    intro_shown = sa.Column(
        sa.Boolean, default=False, nullable=False, server_default="0"
    )

    default_mailbox = orm.relationship("Mailbox", foreign_keys=[default_mailbox_id])

    # user can set a more strict max_spam score to block spams more aggressively
    max_spam_score = sa.Column(sa.Integer, nullable=True)

    # newsletter is sent to this address
    newsletter_alias_id = sa.Column(
        sa.ForeignKey("alias.id", ondelete="SET NULL"), nullable=True, default=None
    )

    # whether to include the sender address in reverse-alias
    include_sender_in_reverse_alias = sa.Column(
        sa.Boolean, default=False, nullable=False, server_default="0"
    )

    # whether to use random string or random word as suffix
    # Random word from dictionary file -> 0
    # Completely random string -> 1
    random_alias_suffix = sa.Column(
        sa.Integer,
        nullable=False,
        default=AliasSuffixEnum.random_string.value,
        server_default=str(AliasSuffixEnum.random_string.value),
    )

    # always expand the alias info, i.e. without needing to press "More"
    expand_alias_info = sa.Column(
        sa.Boolean, default=False, nullable=False, server_default="0"
    )

    # ignore emails send from a mailbox to its alias. This can happen when replying all to a forwarded email
    # can automatically re-includes the alias
    ignore_loop_email = sa.Column(
        sa.Boolean, default=False, nullable=False, server_default="0"
    )

    # used for flask-login as an "alternative token"
    # cf https://flask-login.readthedocs.io/en/latest/#alternative-tokens
    alternative_id = sa.Column(sa.String(128), unique=True, nullable=True)

    # by default, when an alias is automatically created, a note like "Created with ...." is created
    # If this field is True, the note won't be created.
    disable_automatic_alias_note = sa.Column(
        sa.Boolean, default=False, nullable=False, server_default="0"
    )

    # By default, the one-click unsubscribe disable the alias
    # If set to true, it will block the sender instead
    one_click_unsubscribe_block_sender = sa.Column(
        sa.Boolean, default=False, nullable=False, server_default="0"
    )

    # automatically include the website name when user creates an alias via the SimpleLogin icon in the email field
    include_website_in_one_click_alias = sa.Column(
        sa.Boolean,
        # new user will have this option turned on automatically
        default=True,
        nullable=False,
        # old user will have this option turned off
        server_default="0",
    )

    _directory_quota = sa.Column(
        "directory_quota", sa.Integer, default=50, nullable=False, server_default="50"
    )

    _subdomain_quota = sa.Column(
        "subdomain_quota", sa.Integer, default=5, nullable=False, server_default="5"
    )

    # user can use import to import too many aliases
    disable_import = sa.Column(
        sa.Boolean, default=False, nullable=False, server_default="0"
    )

    # user can use the phone feature
    can_use_phone = sa.Column(
        sa.Boolean, default=False, nullable=False, server_default="0"
    )

    # in minutes
    phone_quota = sa.Column(sa.Integer, nullable=True)

    # Status code to return if is blocked
    block_behaviour = sa.Column(
        sa.Enum(BlockBehaviourEnum),
        nullable=False,
        server_default=BlockBehaviourEnum.return_2xx.name,
    )

    # to keep existing behavior, the server default is TRUE whereas for new user, the default value is FALSE
    include_header_email_header = sa.Column(
        sa.Boolean, default=False, nullable=False, server_default="1"
    )

    @property
    def directory_quota(self):
        return min(
            self._directory_quota,
            MAX_NB_DIRECTORY - Directory.filter_by(user_id=self.id).count(),
        )

    @property
    def subdomain_quota(self):
        return min(
            self._subdomain_quota,
            MAX_NB_SUBDOMAIN
            - CustomDomain.filter_by(user_id=self.id, is_sl_subdomain=True).count(),
        )

    @staticmethod
    def subdomain_is_available():
        return SLDomain.filter_by(can_use_subdomain=True).count() > 0

    # implement flask-login "alternative token"
    def get_id(self):
        if self.alternative_id:
            return self.alternative_id
        else:
            return str(self.id)

    @classmethod
    def create(cls, email, name="", password=None, **kwargs):
        user: User = super(User, cls).create(email=email, name=name, **kwargs)

        if password:
            user.set_password(password)

        Session.flush()

        mb = Mailbox.create(user_id=user.id, email=user.email, verified=True)
        Session.flush()
        user.default_mailbox_id = mb.id

        # create a first alias mail to show user how to use when they login
        alias = Alias.create_new(
            user,
            prefix="simplelogin-newsletter",
            mailbox_id=mb.id,
            note="This is your first alias. It's used to receive SimpleLogin communications "
            "like new features announcements, newsletters.",
        )
        Session.flush()

        user.newsletter_alias_id = alias.id
        Session.flush()

        # generate an alternative_id if needed
        if "alternative_id" not in kwargs:
            user.alternative_id = str(uuid.uuid4())

        if DISABLE_ONBOARDING:
            LOG.d("Disable onboarding emails")
            return user

        # Schedule onboarding emails
        Job.create(
            name=JOB_ONBOARDING_1,
            payload={"user_id": user.id},
            run_at=arrow.now().shift(days=1),
        )
        Job.create(
            name=JOB_ONBOARDING_2,
            payload={"user_id": user.id},
            run_at=arrow.now().shift(days=2),
        )
        Job.create(
            name=JOB_ONBOARDING_4,
            payload={"user_id": user.id},
            run_at=arrow.now().shift(days=3),
        )
        Session.flush()

        return user

    # region Billing
    def lifetime_or_active_subscription(self) -> bool:
        """True if user has lifetime licence or active subscription"""
        if self.lifetime:
            return True

        sub: Subscription = self.get_subscription()
        if sub:
            return True

        apple_sub: AppleSubscription = AppleSubscription.get_by(user_id=self.id)
        if apple_sub and apple_sub.is_valid():
            return True

        manual_sub: ManualSubscription = ManualSubscription.get_by(user_id=self.id)
        if manual_sub and manual_sub.is_active():
            return True

        coinbase_subscription: CoinbaseSubscription = CoinbaseSubscription.get_by(
            user_id=self.id
        )
        if coinbase_subscription and coinbase_subscription.is_active():
            return True

        return False

    def is_paid(self) -> bool:
        """same as _lifetime_or_active_subscription but not include free manual subscription"""
        sub: Subscription = self.get_subscription()
        if sub:
            return True

        apple_sub: AppleSubscription = AppleSubscription.get_by(user_id=self.id)
        if apple_sub and apple_sub.is_valid():
            return True

        manual_sub: ManualSubscription = ManualSubscription.get_by(user_id=self.id)
        if manual_sub and not manual_sub.is_giveaway and manual_sub.is_active():
            return True

        coinbase_subscription: CoinbaseSubscription = CoinbaseSubscription.get_by(
            user_id=self.id
        )
        if coinbase_subscription and coinbase_subscription.is_active():
            return True

        return False

    def in_trial(self):
        """return True if user does not have lifetime licence or an active subscription AND is in trial period"""
        if self.lifetime_or_active_subscription():
            return False

        if self.trial_end and arrow.now() < self.trial_end:
            return True

        return False

    def should_show_upgrade_button(self):
        if self.lifetime_or_active_subscription():
            # user who has canceled can also re-subscribe
            sub: Subscription = self.get_subscription()
            if sub and sub.cancelled:
                return True

            return False

        return True

    def is_premium(self) -> bool:
        """
        user is premium if they:
        - have a lifetime deal or
        - in trial period or
        - active subscription
        """
        if self.lifetime_or_active_subscription():
            return True

        if self.trial_end and arrow.now() < self.trial_end:
            return True

        return False

    @property
    def upgrade_channel(self) -> str:
        """Used on admin dashboard"""
        # user can have multiple subscription channel
        channels = []
        if self.lifetime:
            channels.append("Lifetime")

        sub: Subscription = self.get_subscription()
        if sub:
            if sub.cancelled:
                channels.append(
                    f"Cancelled Paddle Subscription {sub.subscription_id} {sub.plan_name()}"
                )
            else:
                channels.append(
                    f"Active Paddle Subscription {sub.subscription_id} {sub.plan_name()}"
                )

        apple_sub: AppleSubscription = AppleSubscription.get_by(user_id=self.id)
        if apple_sub and apple_sub.is_valid():
            channels.append(f"Apple Subscription {apple_sub.expires_date.humanize()}")

        manual_sub: ManualSubscription = ManualSubscription.get_by(user_id=self.id)
        if manual_sub and manual_sub.is_active():
            mode = "Giveaway" if manual_sub.is_giveaway else "Paid"
            channels.append(
                f"Manual Subscription {manual_sub.comment} {mode} {manual_sub.end_at.humanize()}"
            )

        coinbase_subscription: CoinbaseSubscription = CoinbaseSubscription.get_by(
            user_id=self.id
        )
        if coinbase_subscription and coinbase_subscription.is_active():
            channels.append(
                f"Coinbase Subscription ends {coinbase_subscription.end_at.humanize()}"
            )

        return ".\n".join(channels)

    # endregion

    def can_create_new_alias(self) -> bool:
        """
        Whether user can create a new alias. User can't create a new alias if
        - has more than 15 aliases in the free plan, *even in the free trial*
        """
        if self.lifetime_or_active_subscription():
            return True
        else:
            return Alias.filter_by(user_id=self.id).count() < MAX_NB_EMAIL_FREE_PLAN

    def profile_picture_url(self):
        if self.profile_picture_id:
            return self.profile_picture.get_url()
        else:
            return url_for("static", filename="default-avatar.png")

    def suggested_emails(self, website_name) -> (str, [str]):
        """return suggested email and other email choices"""
        website_name = convert_to_id(website_name)

        all_aliases = [
            ge.email for ge in Alias.filter_by(user_id=self.id, enabled=True)
        ]
        if self.can_create_new_alias():
            suggested_alias = Alias.create_new(self, prefix=website_name).email
        else:
            # pick an email from the list of gen emails
            suggested_alias = random.choice(all_aliases)

        return (
            suggested_alias,
            list(set(all_aliases).difference({suggested_alias})),
        )

    def suggested_names(self) -> (str, [str]):
        """return suggested name and other name choices"""
        other_name = convert_to_id(self.name)

        return self.name, [other_name, "Anonymous", "whoami"]

    def get_name_initial(self) -> str:
        if not self.name:
            return ""
        names = self.name.split(" ")
        return "".join([n[0].upper() for n in names if n])

    def get_subscription(self) -> Optional["Subscription"]:
        """return *active* Paddle subscription
        Return None if the subscription is already expired
        TODO: support user unsubscribe and re-subscribe
        """
        sub = Subscription.get_by(user_id=self.id)

        if sub:
            # sub is active until the next billing_date + 1
            if sub.next_bill_date >= arrow.now().shift(days=-1).date():
                return sub
            # past subscription, user is considered not having a subscription = free plan
            else:
                return None
        else:
            return sub

    def verified_custom_domains(self) -> List["CustomDomain"]:
        return CustomDomain.filter_by(user_id=self.id, ownership_verified=True).all()

    def mailboxes(self) -> List["Mailbox"]:
        """list of mailbox that user own"""
        mailboxes = []

        for mailbox in Mailbox.filter_by(user_id=self.id, verified=True):
            mailboxes.append(mailbox)

        return mailboxes

    def nb_directory(self):
        return Directory.filter_by(user_id=self.id).count()

    def has_custom_domain(self):
        return CustomDomain.filter_by(user_id=self.id, verified=True).count() > 0

    def custom_domains(self):
        return CustomDomain.filter_by(user_id=self.id, verified=True).all()

    def available_domains_for_random_alias(self) -> List[Tuple[bool, str]]:
        """Return available domains for user to create random aliases
        Each result record contains:
        - whether the domain belongs to SimpleLogin
        - the domain
        """
        res = []
        for domain in self.available_sl_domains():
            res.append((True, domain))

        for custom_domain in self.verified_custom_domains():
            res.append((False, custom_domain.domain))

        return res

    def default_random_alias_domain(self) -> str:
        """return the domain used for the random alias"""
        if self.default_alias_custom_domain_id:
            custom_domain = CustomDomain.get(self.default_alias_custom_domain_id)
            # sanity check
            if (
                not custom_domain
                or not custom_domain.verified
                or custom_domain.user_id != self.id
            ):
                LOG.w("Problem with %s default random alias domain", self)
                return FIRST_ALIAS_DOMAIN

            return custom_domain.domain

        if self.default_alias_public_domain_id:
            sl_domain = SLDomain.get(self.default_alias_public_domain_id)
            # sanity check
            if not sl_domain:
                LOG.e("Problem with %s public random alias domain", self)
                return FIRST_ALIAS_DOMAIN

            if sl_domain.premium_only and not self.is_premium():
                LOG.w(
                    "%s is not premium and cannot use %s. Reset default random alias domain setting",
                    self,
                    sl_domain,
                )
                self.default_alias_custom_domain_id = None
                self.default_alias_public_domain_id = None
                Session.commit()
                return FIRST_ALIAS_DOMAIN

            return sl_domain.domain

        return FIRST_ALIAS_DOMAIN

    def fido_enabled(self) -> bool:
        if self.fido_uuid is not None:
            return True
        return False

    def two_factor_authentication_enabled(self) -> bool:
        return self.enable_otp or self.fido_enabled()

    def get_communication_email(self) -> (Optional[str], str, bool):
        """
        Return
        - the email that user uses to receive email communication. None if user unsubscribes from newsletter
        - the unsubscribe URL
        - whether the unsubscribe method is via sending email (mailto:) or Http POST
        """
        if self.notification and self.activated and not self.disabled:
            if self.newsletter_alias_id:
                alias = Alias.get(self.newsletter_alias_id)
                if alias.enabled:
                    unsubscribe_link, via_email = alias.unsubscribe_link()
                    return alias.email, unsubscribe_link, via_email
                # alias disabled -> user doesn't want to receive newsletter
                else:
                    return None, None, False
            else:
                # do not handle http POST unsubscribe
                if UNSUBSCRIBER:
                    # use * as suffix instead of = as for alias unsubscribe
                    return self.email, f"mailto:{UNSUBSCRIBER}?subject={self.id}*", True

        return None, None, False

    def available_sl_domains(self) -> [str]:
        """
        Return all SimpleLogin domains that user can use when creating a new alias, including:
        - SimpleLogin public domains, available for all users (ALIAS_DOMAIN)
        - SimpleLogin premium domains, only available for Premium accounts (PREMIUM_ALIAS_DOMAIN)
        """
        return [sl_domain.domain for sl_domain in self.get_sl_domains()]

    def get_sl_domains(self) -> List["SLDomain"]:
        if self.is_premium():
            return SLDomain.all()
        else:
            return SLDomain.filter_by(premium_only=False).all()

    def available_alias_domains(self) -> [str]:
        """return all domains that user can use when creating a new alias, including:
        - SimpleLogin public domains, available for all users (ALIAS_DOMAIN)
        - SimpleLogin premium domains, only available for Premium accounts (PREMIUM_ALIAS_DOMAIN)
        - Verified custom domains

        """
        domains = self.available_sl_domains()

        for custom_domain in self.verified_custom_domains():
            domains.append(custom_domain.domain)

        # can have duplicate where a "root" user has a domain that's also listed in SL domains
        return list(set(domains))

    def should_show_app_page(self) -> bool:
        """whether to show the app page"""
        return (
            # when user has used the "Sign in with SL" button before
            ClientUser.filter(ClientUser.user_id == self.id).count()
            # or when user has created an app
            + Client.filter(Client.user_id == self.id).count()
            > 0
        )

    def get_random_alias_suffix(self):
        """Get random suffix for an alias based on user's preference.


        Returns:
            str: the random suffix generated
        """
        if self.random_alias_suffix == AliasSuffixEnum.random_string.value:
            return random_string(ALIAS_RANDOM_SUFFIX_LENGTH, include_digits=True)
        return random_word()

    def __repr__(self):
        return f"<User {self.id} {self.name} {self.email}>"


def _expiration_1h():
    return arrow.now().shift(hours=1)


def _expiration_12h():
    return arrow.now().shift(hours=12)


def _expiration_5m():
    return arrow.now().shift(minutes=5)


def _expiration_7d():
    return arrow.now().shift(days=7)


class ActivationCode(Base, ModelMixin):
    """For activate user account"""

    __tablename__ = "activation_code"

    user_id = sa.Column(sa.ForeignKey(User.id, ondelete="cascade"), nullable=False)
    code = sa.Column(sa.String(128), unique=True, nullable=False)

    user = orm.relationship(User)

    expired = sa.Column(ArrowType, nullable=False, default=_expiration_1h)

    def is_expired(self):
        return self.expired < arrow.now()


class ResetPasswordCode(Base, ModelMixin):
    """For resetting password"""

    __tablename__ = "reset_password_code"

    user_id = sa.Column(sa.ForeignKey(User.id, ondelete="cascade"), nullable=False)
    code = sa.Column(sa.String(128), unique=True, nullable=False)

    user = orm.relationship(User)

    expired = sa.Column(ArrowType, nullable=False, default=_expiration_1h)

    def is_expired(self):
        return self.expired < arrow.now()


class SocialAuth(Base, ModelMixin):
    """Store how user authenticates with social login"""

    __tablename__ = "social_auth"

    user_id = sa.Column(sa.ForeignKey(User.id, ondelete="cascade"), nullable=False)

    # name of the social login used, could be facebook, google or github
    social = sa.Column(sa.String(128), nullable=False)

    __table_args__ = (sa.UniqueConstraint("user_id", "social", name="uq_social_auth"),)


# <<< OAUTH models >>>


def generate_oauth_client_id(client_name) -> str:
    oauth_client_id = convert_to_id(client_name) + "-" + random_string()

    # check that the client does not exist yet
    if not Client.get_by(oauth_client_id=oauth_client_id):
        LOG.d("generate oauth_client_id %s", oauth_client_id)
        return oauth_client_id

    # Rerun the function
    LOG.w("client_id %s already exists, generate a new client_id", oauth_client_id)
    return generate_oauth_client_id(client_name)


class MfaBrowser(Base, ModelMixin):
    __tablename__ = "mfa_browser"

    user_id = sa.Column(sa.ForeignKey(User.id, ondelete="cascade"), nullable=False)
    token = sa.Column(sa.String(64), default=False, unique=True, nullable=False)
    expires = sa.Column(ArrowType, default=False, nullable=False)

    user = orm.relationship(User)

    @classmethod
    def create_new(cls, user, token_length=64) -> "MfaBrowser":
        found = False
        while not found:
            token = random_string(token_length)

            if not cls.get_by(token=token):
                found = True

        return MfaBrowser.create(
            user_id=user.id,
            token=token,
            expires=arrow.now().shift(days=30),
        )

    @classmethod
    def delete(cls, token):
        cls.filter(cls.token == token).delete()
        Session.commit()

    @classmethod
    def delete_expired(cls):
        cls.filter(cls.expires < arrow.now()).delete()
        Session.commit()

    def is_expired(self):
        return self.expires < arrow.now()

    def reset_expire(self):
        self.expires = arrow.now().shift(days=30)


class Client(Base, ModelMixin):
    __tablename__ = "client"
    oauth_client_id = sa.Column(sa.String(128), unique=True, nullable=False)
    oauth_client_secret = sa.Column(sa.String(128), nullable=False)

    name = sa.Column(sa.String(128), nullable=False)
    home_url = sa.Column(sa.String(1024))

    # user who created this client
    user_id = sa.Column(sa.ForeignKey(User.id, ondelete="cascade"), nullable=False)
    icon_id = sa.Column(sa.ForeignKey(File.id), nullable=True)

    # an app needs to be approved by SimpleLogin team
    approved = sa.Column(sa.Boolean, nullable=False, default=False, server_default="0")
    description = sa.Column(sa.Text, nullable=True)

    # a referral can be attached to a client
    # so all users who sign up via the authorize screen are counted towards this referral
    referral_id = sa.Column(
        sa.ForeignKey("referral.id", ondelete="SET NULL"), nullable=True
    )

    icon = orm.relationship(File)
    user = orm.relationship(User)
    referral = orm.relationship("Referral")

    def nb_user(self):
        return ClientUser.filter_by(client_id=self.id).count()

    def get_scopes(self) -> [Scope]:
        # todo: client can choose which scopes they want to have access
        return [Scope.NAME, Scope.EMAIL, Scope.AVATAR_URL]

    @classmethod
    def create_new(cls, name, user_id) -> "Client":
        # generate a client-id
        oauth_client_id = generate_oauth_client_id(name)
        oauth_client_secret = random_string(40)
        client = Client.create(
            name=name,
            oauth_client_id=oauth_client_id,
            oauth_client_secret=oauth_client_secret,
            user_id=user_id,
        )

        return client

    def get_icon_url(self):
        if self.icon_id:
            return self.icon.get_url()
        else:
            return URL + "/static/default-icon.svg"

    def last_user_login(self) -> "ClientUser":
        client_user = (
            ClientUser.filter(ClientUser.client_id == self.id)
            .order_by(ClientUser.updated_at)
            .first()
        )
        if client_user:
            return client_user
        return None


class RedirectUri(Base, ModelMixin):
    """Valid redirect uris for a client"""

    __tablename__ = "redirect_uri"

    client_id = sa.Column(sa.ForeignKey(Client.id, ondelete="cascade"), nullable=False)
    uri = sa.Column(sa.String(1024), nullable=False)

    client = orm.relationship(Client, backref="redirect_uris")


class AuthorizationCode(Base, ModelMixin):
    __tablename__ = "authorization_code"

    code = sa.Column(sa.String(128), unique=True, nullable=False)
    client_id = sa.Column(sa.ForeignKey(Client.id, ondelete="cascade"), nullable=False)
    user_id = sa.Column(sa.ForeignKey(User.id, ondelete="cascade"), nullable=False)

    scope = sa.Column(sa.String(128))
    redirect_uri = sa.Column(sa.String(1024))

    # what is the input response_type, e.g. "code", "code,id_token", ...
    response_type = sa.Column(sa.String(128))

    nonce = sa.Column(sa.Text, nullable=True, default=None, server_default=text("NULL"))

    user = orm.relationship(User, lazy=False)
    client = orm.relationship(Client, lazy=False)

    expired = sa.Column(ArrowType, nullable=False, default=_expiration_5m)

    def is_expired(self):
        return self.expired < arrow.now()


class OauthToken(Base, ModelMixin):
    __tablename__ = "oauth_token"

    access_token = sa.Column(sa.String(128), unique=True)
    client_id = sa.Column(sa.ForeignKey(Client.id, ondelete="cascade"), nullable=False)
    user_id = sa.Column(sa.ForeignKey(User.id, ondelete="cascade"), nullable=False)

    scope = sa.Column(sa.String(128))
    redirect_uri = sa.Column(sa.String(1024))

    # what is the input response_type, e.g. "token", "token,id_token", ...
    response_type = sa.Column(sa.String(128))

    user = orm.relationship(User)
    client = orm.relationship(Client)

    expired = sa.Column(ArrowType, nullable=False, default=_expiration_1h)

    def is_expired(self):
        return self.expired < arrow.now()


def generate_email(
    scheme: int = AliasGeneratorEnum.word.value,
    in_hex: bool = False,
    alias_domain=FIRST_ALIAS_DOMAIN,
) -> str:
    """generate an email address that does not exist before
    :param alias_domain: the domain used to generate the alias.
    :param scheme: int, value of AliasGeneratorEnum, indicate how the email is generated
    :type in_hex: bool, if the generate scheme is uuid, is hex favorable?
    """
    if scheme == AliasGeneratorEnum.uuid.value:
        name = uuid.uuid4().hex if in_hex else uuid.uuid4().__str__()
        random_email = name + "@" + alias_domain
    else:
        random_email = random_words() + "@" + alias_domain

    random_email = random_email.lower().strip()

    # check that the client does not exist yet
    if not Alias.get_by(email=random_email) and not DeletedAlias.get_by(
        email=random_email
    ):
        LOG.d("generate email %s", random_email)
        return random_email

    # Rerun the function
    LOG.w("email %s already exists, generate a new email", random_email)
    return generate_email(scheme=scheme, in_hex=in_hex)


class Alias(Base, ModelMixin):
    __tablename__ = "alias"
    user_id = sa.Column(
        sa.ForeignKey(User.id, ondelete="cascade"), nullable=False, index=True
    )
    email = sa.Column(sa.String(128), unique=True, nullable=False)

    # the name to use when user replies/sends from alias
    name = sa.Column(sa.String(128), nullable=True, default=None)

    enabled = sa.Column(sa.Boolean(), default=True, nullable=False)

    custom_domain_id = sa.Column(
        sa.ForeignKey("custom_domain.id", ondelete="cascade"), nullable=True, index=True
    )

    custom_domain = orm.relationship("CustomDomain", foreign_keys=[custom_domain_id])

    # To know whether an alias is created "on the fly", i.e. via the custom domain catch-all feature
    automatic_creation = sa.Column(
        sa.Boolean, nullable=False, default=False, server_default="0"
    )

    # to know whether an alias belongs to a directory
    directory_id = sa.Column(
        sa.ForeignKey("directory.id", ondelete="cascade"), nullable=True, index=True
    )

    note = sa.Column(sa.Text, default=None, nullable=True)

    # an alias can be owned by another mailbox
    mailbox_id = sa.Column(
        sa.ForeignKey("mailbox.id", ondelete="cascade"), nullable=False, index=True
    )

    # prefix _ to avoid this object being used accidentally.
    # To have the list of all mailboxes, should use AliasInfo instead
    _mailboxes = orm.relationship("Mailbox", secondary="alias_mailbox", lazy="joined")

    # If the mailbox has PGP-enabled, user can choose disable the PGP on the alias
    # this is useful when some senders already support PGP
    disable_pgp = sa.Column(
        sa.Boolean, nullable=False, default=False, server_default="0"
    )

    # a way to bypass the bounce automatic disable mechanism
    cannot_be_disabled = sa.Column(
        sa.Boolean, nullable=False, default=False, server_default="0"
    )

    # when a mailbox wants to send an email on behalf of the alias via the reverse-alias
    # several checks are performed to avoid email spoofing
    # this option allow disabling these checks
    disable_email_spoofing_check = sa.Column(
        sa.Boolean, nullable=False, default=False, server_default="0"
    )

    # to know whether an alias is added using a batch import
    batch_import_id = sa.Column(
        sa.ForeignKey("batch_import.id", ondelete="SET NULL"),
        nullable=True,
        default=None,
    )

    # set in case of alias transfer.
    original_owner_id = sa.Column(
        sa.ForeignKey(User.id, ondelete="SET NULL"), nullable=True
    )

    # alias is pinned on top
    pinned = sa.Column(sa.Boolean, nullable=False, default=False, server_default="0")

    # used to transfer an alias to another user
    transfer_token = sa.Column(sa.String(64), default=None, unique=True, nullable=True)

    # have I been pwned
    hibp_last_check = sa.Column(ArrowType, default=None)
    hibp_breaches = orm.relationship("Hibp", secondary="alias_hibp")

    # to use Postgres full text search. Only applied on "note" column for now
    # this is a generated Postgres column
    ts_vector = sa.Column(
        TSVector(), sa.Computed("to_tsvector('english', note)", persisted=True)
    )

    __table_args__ = (
        Index("ix_video___ts_vector__", ts_vector, postgresql_using="gin"),
        # index on note column using pg_trgm
        Index(
            "note_pg_trgm_index",
            "note",
            postgresql_ops={"note": "gin_trgm_ops"},
            postgresql_using="gin",
        ),
    )

    user = orm.relationship(User, foreign_keys=[user_id])
    mailbox = orm.relationship("Mailbox", lazy="joined")

    @property
    def mailboxes(self):
        ret = [self.mailbox]
        for m in self._mailboxes:
            ret.append(m)

        ret = [mb for mb in ret if mb.verified]
        ret = sorted(ret, key=lambda mb: mb.email)

        return ret

    def authorized_addresses(self) -> [str]:
        """return addresses that can send on behalf of this alias, i.e. can send emails to this alias's reverse-aliases
        Including its mailboxes and their authorized addresses
        """
        mailboxes = self.mailboxes
        ret = [mb.email for mb in mailboxes]
        for mailbox in mailboxes:
            for aa in mailbox.authorized_addresses:
                ret.append(aa.email)

        return ret

    def mailbox_support_pgp(self) -> bool:
        """return True of one of the mailboxes support PGP"""
        for mb in self.mailboxes:
            if mb.pgp_enabled():
                return True
        return False

    def pgp_enabled(self) -> bool:
        if self.mailbox_support_pgp() and not self.disable_pgp:
            return True
        return False

    @staticmethod
    def get_custom_domain(alias_address) -> Optional["CustomDomain"]:
        alias_domain = validate_email(
            alias_address, check_deliverability=False, allow_smtputf8=False
        ).domain

        # handle the case a SLDomain is also a CustomDomain
        if SLDomain.get_by(domain=alias_domain) is None:
            custom_domain = CustomDomain.get_by(domain=alias_domain)
            if custom_domain:
                return custom_domain

    @classmethod
    def create(cls, **kw):
        commit = kw.pop("commit", False)
        flush = kw.pop("flush", False)

        new_alias = cls(**kw)

        email = kw["email"]
        # make sure email is lowercase and doesn't have any whitespace
        email = sanitize_email(email)

        # make sure alias is not in global trash, i.e. DeletedAlias table
        if DeletedAlias.get_by(email=email):
            raise AliasInTrashError

        if DomainDeletedAlias.get_by(email=email):
            raise AliasInTrashError

        # detect whether alias should belong to a custom domain
        if "custom_domain_id" not in kw:
            custom_domain = Alias.get_custom_domain(email)
            if custom_domain:
                new_alias.custom_domain_id = custom_domain.id

        Session.add(new_alias)

        if commit:
            Session.commit()

        if flush:
            Session.flush()

        return new_alias

    @classmethod
    def create_new(cls, user, prefix, note=None, mailbox_id=None):
        prefix = prefix.lower().strip().replace(" ", "")

        if not prefix:
            raise Exception("alias prefix cannot be empty")

        # find the right suffix - avoid infinite loop by running this at max 1000 times
        for _ in range(1000):
            suffix = user.get_random_alias_suffix()
            email = f"{prefix}.{suffix}@{FIRST_ALIAS_DOMAIN}"

            if not cls.get_by(email=email) and not DeletedAlias.get_by(email=email):
                break

        return Alias.create(
            user_id=user.id,
            email=email,
            note=note,
            mailbox_id=mailbox_id or user.default_mailbox_id,
        )

    @classmethod
    def delete(cls, obj_id):
        raise Exception("should use delete_alias(alias,user) instead")

    @classmethod
    def create_new_random(
        cls,
        user,
        scheme: int = AliasGeneratorEnum.word.value,
        in_hex: bool = False,
        note: str = None,
    ):
        """create a new random alias"""
        custom_domain = None

        random_email = None

        if user.default_alias_custom_domain_id:
            custom_domain = CustomDomain.get(user.default_alias_custom_domain_id)
            random_email = generate_email(
                scheme=scheme, in_hex=in_hex, alias_domain=custom_domain.domain
            )
        elif user.default_alias_public_domain_id:
            sl_domain: SLDomain = SLDomain.get(user.default_alias_public_domain_id)
            if sl_domain.premium_only and not user.is_premium():
                LOG.w("%s not premium, cannot use %s", user, sl_domain)
            else:
                random_email = generate_email(
                    scheme=scheme, in_hex=in_hex, alias_domain=sl_domain.domain
                )

        if not random_email:
            random_email = generate_email(scheme=scheme, in_hex=in_hex)

        alias = Alias.create(
            user_id=user.id,
            email=random_email,
            mailbox_id=user.default_mailbox_id,
            note=note,
        )

        if custom_domain:
            alias.custom_domain_id = custom_domain.id

        return alias

    def mailbox_email(self):
        if self.mailbox_id:
            return self.mailbox.email
        else:
            return self.user.email

    def unsubscribe_link(self, contact: Optional["Contact"] = None) -> (str, bool):
        """
        return the unsubscribe link along with whether this is via email (mailto:) or Http POST
        The mailto: method is preferred
        """
        if contact:
            if UNSUBSCRIBER:
                return f"mailto:{UNSUBSCRIBER}?subject={contact.id}_", True
            else:
                return f"{URL}/dashboard/block_contact/{contact.id}", False
        else:
            if UNSUBSCRIBER:
                return f"mailto:{UNSUBSCRIBER}?subject={self.id}=", True
            else:
                return f"{URL}/dashboard/unsubscribe/{self.id}", False

    def __repr__(self):
        return f"<Alias {self.id} {self.email}>"


class ClientUser(Base, ModelMixin):
    __tablename__ = "client_user"
    __table_args__ = (
        sa.UniqueConstraint("user_id", "client_id", name="uq_client_user"),
    )

    user_id = sa.Column(sa.ForeignKey(User.id, ondelete="cascade"), nullable=False)
    client_id = sa.Column(sa.ForeignKey(Client.id, ondelete="cascade"), nullable=False)

    # Null means client has access to user original email
    alias_id = sa.Column(sa.ForeignKey(Alias.id, ondelete="cascade"), nullable=True)

    # user can decide to send to client another name
    name = sa.Column(
        sa.String(128), nullable=True, default=None, server_default=text("NULL")
    )

    # user can decide to send to client a default avatar
    default_avatar = sa.Column(
        sa.Boolean, nullable=False, default=False, server_default="0"
    )

    alias = orm.relationship(Alias, backref="client_users")

    user = orm.relationship(User)
    client = orm.relationship(Client)

    def get_email(self):
        return self.alias.email if self.alias_id else self.user.email

    def get_user_name(self):
        if self.name:
            return self.name
        else:
            return self.user.name

    def get_user_info(self) -> dict:
        """return user info according to client scope
        Return dict with key being scope name. For now all the fields are the same for all clients:

        {
          "client": "Demo",
          "email": "test-avk5l@mail-tester.com",
          "email_verified": true,
          "id": 1,
          "name": "Son GM",
          "avatar_url": "http://s3..."
        }

        """
        res = {
            "id": self.id,
            "client": self.client.name,
            "email_verified": True,
            "sub": str(self.id),
        }

        for scope in self.client.get_scopes():
            if scope == Scope.NAME:
                if self.name:
                    res[Scope.NAME.value] = self.name or ""
                else:
                    res[Scope.NAME.value] = self.user.name or ""
            elif scope == Scope.AVATAR_URL:
                if self.user.profile_picture_id:
                    if self.default_avatar:
                        res[Scope.AVATAR_URL.value] = URL + "/static/default-avatar.png"
                    else:
                        res[Scope.AVATAR_URL.value] = self.user.profile_picture.get_url(
                            AVATAR_URL_EXPIRATION
                        )
                else:
                    res[Scope.AVATAR_URL.value] = None
            elif scope == Scope.EMAIL:
                # Use generated email
                if self.alias_id:
                    LOG.d(
                        "Use gen email for user %s, client %s", self.user, self.client
                    )
                    res[Scope.EMAIL.value] = self.alias.email
                # Use user original email
                else:
                    res[Scope.EMAIL.value] = self.user.email

        return res


class Contact(Base, ModelMixin):
    """
    Store configuration of sender (website-email) and alias.
    """

    __tablename__ = "contact"

    __table_args__ = (
        sa.UniqueConstraint("alias_id", "website_email", name="uq_contact"),
    )

    user_id = sa.Column(
        sa.ForeignKey(User.id, ondelete="cascade"), nullable=False, index=True
    )
    alias_id = sa.Column(
        sa.ForeignKey(Alias.id, ondelete="cascade"), nullable=False, index=True
    )

    name = sa.Column(
        sa.String(512), nullable=True, default=None, server_default=text("NULL")
    )

    website_email = sa.Column(sa.String(512), nullable=False)

    # the email from header, e.g. AB CD <ab@cd.com>
    # nullable as this field is added after website_email
    website_from = sa.Column(sa.String(1024), nullable=True)

    # when user clicks on "reply", they will reply to this address.
    # This address allows to hide user personal email
    # this reply email is created every time a website sends an email to user
    # it used to have the prefix "reply+" or "ra+"
    reply_email = sa.Column(sa.String(512), nullable=False, index=True)

    # whether a contact is created via CC
    is_cc = sa.Column(sa.Boolean, nullable=False, default=False, server_default="0")

    pgp_public_key = sa.Column(sa.Text, nullable=True)
    pgp_finger_print = sa.Column(sa.String(512), nullable=True)

    alias = orm.relationship(Alias, backref="contacts")
    user = orm.relationship(User)

    # the latest reply sent to this contact
    latest_reply: Optional[Arrow] = None

    # to investigate why the website_email is sometimes not correctly parsed
    # the envelope mail_from
    mail_from = sa.Column(sa.Text, nullable=True, default=None)

    # a contact can have an empty email address, in this case it can't receive emails
    invalid_email = sa.Column(
        sa.Boolean, nullable=False, default=False, server_default="0"
    )

    # emails sent from this contact will be blocked
    block_forward = sa.Column(
        sa.Boolean, nullable=False, default=False, server_default="0"
    )

    # whether contact is created automatically during the forward phase
    automatic_created = sa.Column(sa.Boolean, nullable=True, default=False)

    @property
    def email(self):
        return self.website_email

    @classmethod
    def create(cls, **kw):
        commit = kw.pop("commit", False)
        flush = kw.pop("flush", False)

        new_contact = cls(**kw)

        website_email = kw["website_email"]
        # make sure email is lowercase and doesn't have any whitespace
        website_email = sanitize_email(website_email)

        # make sure contact.website_email isn't a reverse alias
        orig_contact = Contact.get_by(reply_email=website_email)
        if orig_contact:
            raise CannotCreateContactForReverseAlias(str(orig_contact))

        Session.add(new_contact)

        if commit:
            Session.commit()

        if flush:
            Session.flush()

        return new_contact

    def website_send_to(self):
        """return the email address with name.
        to use when user wants to send an email from the alias
        Return
        "First Last | email at example.com" <reverse-alias@SL>
        """

        # Prefer using contact name if possible
        user = self.user
        name = self.name
        email = self.website_email

        if (
            not user
            or not SenderFormatEnum.has_value(user.sender_format)
            or user.sender_format == SenderFormatEnum.AT.value
        ):
            email = email.replace("@", " at ")
        elif user.sender_format == SenderFormatEnum.A.value:
            email = email.replace("@", "(a)")

        # if no name, try to parse it from website_from
        if not name and self.website_from:
            try:
                name = address.parse(self.website_from).display_name
            except Exception:
                # Skip if website_from is wrongly formatted
                LOG.e(
                    "Cannot parse contact %s website_from %s", self, self.website_from
                )
                name = ""

        # remove all double quote
        if name:
            name = name.replace('"', "")

        if name:
            name = name + " | " + email
        else:
            name = email

        # cannot use formataddr here as this field is for email client, not for MTA
        return f'"{name}" <{self.reply_email}>'

    def new_addr(self):
        """
        Replace original email by reply_email. Possible formats:
        - First Last - first at example.com <reply_email> OR
        - First Last - first(a)example.com <reply_email> OR
        - First Last <reply_email>
        - first at example.com <reply_email>
        - reply_email
        And return new address with RFC 2047 format
        """
        user = self.user
        sender_format = user.sender_format if user else SenderFormatEnum.AT.value

        if sender_format == SenderFormatEnum.NO_NAME.value:
            return self.reply_email

        if sender_format == SenderFormatEnum.NAME_ONLY.value:
            new_name = self.name
        elif sender_format == SenderFormatEnum.AT_ONLY.value:
            new_name = self.website_email.replace("@", " at ").strip()
        elif sender_format == SenderFormatEnum.AT.value:
            formatted_email = self.website_email.replace("@", " at ").strip()
            new_name = (
                (self.name + " - " + formatted_email)
                if self.name and self.name != self.website_email.strip()
                else formatted_email
            )
        else:  # SenderFormatEnum.A.value
            formatted_email = self.website_email.replace("@", "(a)").strip()
            new_name = (
                (self.name + " - " + formatted_email)
                if self.name and self.name != self.website_email.strip()
                else formatted_email
            )

        new_addr = formataddr((new_name, self.reply_email)).strip()
        return new_addr.strip()

    def last_reply(self) -> "EmailLog":
        """return the most recent reply"""
        return (
            EmailLog.filter_by(contact_id=self.id, is_reply=True)
            .order_by(desc(EmailLog.created_at))
            .first()
        )

    def __repr__(self):
        return f"<Contact {self.id} {self.website_email} {self.alias_id}>"


class EmailLog(Base, ModelMixin):
    __tablename__ = "email_log"

    user_id = sa.Column(
        sa.ForeignKey(User.id, ondelete="cascade"), nullable=False, index=True
    )
    contact_id = sa.Column(
        sa.ForeignKey(Contact.id, ondelete="cascade"), nullable=False, index=True
    )
    alias_id = sa.Column(
        sa.ForeignKey(Alias.id, ondelete="cascade"), nullable=True, index=True
    )

    # whether this is a reply
    is_reply = sa.Column(sa.Boolean, nullable=False, default=False)

    # for ex if alias is disabled, this forwarding is blocked
    blocked = sa.Column(sa.Boolean, nullable=False, default=False)

    # can happen when user mailbox refuses the forwarded email
    # usually because the forwarded email is too spammy
    bounced = sa.Column(sa.Boolean, nullable=False, default=False, server_default="0")

    # happen when an email with auto (holiday) reply
    auto_replied = sa.Column(
        sa.Boolean, nullable=False, default=False, server_default="0"
    )

    # SpamAssassin result
    is_spam = sa.Column(sa.Boolean, nullable=False, default=False, server_default="0")
    spam_score = sa.Column(sa.Float, nullable=True)
    spam_status = sa.Column(sa.Text, nullable=True, default=None)
    # do not load this column
    spam_report = deferred(sa.Column(sa.JSON, nullable=True))

    # Point to the email that has been refused
    refused_email_id = sa.Column(
        sa.ForeignKey("refused_email.id", ondelete="SET NULL"), nullable=True
    )

    # in forward phase, this is the mailbox that will receive the email
    # in reply phase, this is the mailbox (or a mailbox's authorized address) that sends the email
    mailbox_id = sa.Column(
        sa.ForeignKey("mailbox.id", ondelete="cascade"), nullable=True
    )

    # in case of bounce, record on what mailbox the email has been bounced
    # useful when an alias has several mailboxes
    bounced_mailbox_id = sa.Column(
        sa.ForeignKey("mailbox.id", ondelete="cascade"), nullable=True
    )

    # the Message ID
    message_id = deferred(sa.Column(sa.String(1024), nullable=True))
    # in the reply phase, the original message_id is replaced by the SL message_id
    sl_message_id = deferred(sa.Column(sa.String(512), nullable=True))

    refused_email = orm.relationship("RefusedEmail")
    forward = orm.relationship(Contact)

    contact = orm.relationship(Contact, backref="email_logs")
    alias = orm.relationship(Alias)
    mailbox = orm.relationship("Mailbox", lazy="joined", foreign_keys=[mailbox_id])
    user = orm.relationship(User)

    def bounced_mailbox(self) -> str:
        if self.bounced_mailbox_id:
            return Mailbox.get(self.bounced_mailbox_id).email
        # retro-compatibility
        return self.contact.alias.mailboxes[0].email

    def get_action(self) -> str:
        """return the action name: forward|reply|block|bounced"""
        if self.is_reply:
            return "reply"
        elif self.bounced:
            return "bounced"
        elif self.blocked:
            return "block"
        else:
            return "forward"

    def get_phase(self) -> str:
        if self.is_reply:
            return "reply"
        else:
            return "forward"

    def get_dashboard_url(self):
        return f"{URL}/dashboard/refused_email?highlight_id={self.id}"

    def __repr__(self):
        return f"<EmailLog {self.id}>"


class Subscription(Base, ModelMixin):
    """Paddle subscription"""

    __tablename__ = "subscription"

    # Come from Paddle
    cancel_url = sa.Column(sa.String(1024), nullable=False)
    update_url = sa.Column(sa.String(1024), nullable=False)
    subscription_id = sa.Column(sa.String(1024), nullable=False, unique=True)
    event_time = sa.Column(ArrowType, nullable=False)
    next_bill_date = sa.Column(sa.Date, nullable=False)

    cancelled = sa.Column(sa.Boolean, nullable=False, default=False)

    plan = sa.Column(sa.Enum(PlanEnum), nullable=False)

    user_id = sa.Column(
        sa.ForeignKey(User.id, ondelete="cascade"), nullable=False, unique=True
    )

    user = orm.relationship(User)

    def plan_name(self):
        if self.plan == PlanEnum.monthly:
            return "Monthly"
        else:
            return "Yearly"

    def __repr__(self):
        return f"<Subscription {self.plan} {self.next_bill_date}>"


class ManualSubscription(Base, ModelMixin):
    """
    For users who use other forms of payment and therefore not pass by Paddle
    """

    __tablename__ = "manual_subscription"

    user_id = sa.Column(
        sa.ForeignKey(User.id, ondelete="cascade"), nullable=False, unique=True
    )

    # an reminder is sent several days before the subscription ends
    end_at = sa.Column(ArrowType, nullable=False)

    # for storing note about this subscription
    comment = sa.Column(sa.Text, nullable=True)

    # manual subscription are also used for Premium giveaways
    is_giveaway = sa.Column(
        sa.Boolean, default=False, nullable=False, server_default="0"
    )

    user = orm.relationship(User)

    def is_active(self):
        return self.end_at > arrow.now()


class CoinbaseSubscription(Base, ModelMixin):
    """
    For subscriptions using Coinbase Commerce
    """

    __tablename__ = "coinbase_subscription"

    user_id = sa.Column(
        sa.ForeignKey(User.id, ondelete="cascade"), nullable=False, unique=True
    )

    # an reminder is sent several days before the subscription ends
    end_at = sa.Column(ArrowType, nullable=False)

    # the Coinbase code
    code = sa.Column(sa.String(64), nullable=True)

    user = orm.relationship(User)

    def is_active(self):
        return self.end_at > arrow.now()


# https://help.apple.com/app-store-connect/#/dev58bda3212
_APPLE_GRACE_PERIOD_DAYS = 16


class AppleSubscription(Base, ModelMixin):
    """
    For users who have subscribed via Apple in-app payment
    """

    __tablename__ = "apple_subscription"

    user_id = sa.Column(
        sa.ForeignKey(User.id, ondelete="cascade"), nullable=False, unique=True
    )

    expires_date = sa.Column(ArrowType, nullable=False)

    # to avoid using "Restore Purchase" on another account
    original_transaction_id = sa.Column(sa.String(256), nullable=False, unique=True)
    receipt_data = sa.Column(sa.Text(), nullable=False)

    plan = sa.Column(sa.Enum(PlanEnum), nullable=False)

    # to know what subscription user has bought
    # e.g. io.simplelogin.ios_app.subscription.premium.monthly
    product_id = sa.Column(sa.String(256), nullable=True)

    user = orm.relationship(User)

    def is_valid(self):
        # Todo: take into account grace period?
        return self.expires_date > arrow.now().shift(days=-_APPLE_GRACE_PERIOD_DAYS)


class DeletedAlias(Base, ModelMixin):
    """Store all deleted alias to make sure they are NOT reused"""

    __tablename__ = "deleted_alias"

    email = sa.Column(sa.String(256), unique=True, nullable=False)

    @classmethod
    def create(cls, **kw):
        raise Exception("should use delete_alias(alias,user) instead")

    def __repr__(self):
        return f"<Deleted Alias {self.email}>"


class EmailChange(Base, ModelMixin):
    """Used when user wants to update their email"""

    __tablename__ = "email_change"

    user_id = sa.Column(
        sa.ForeignKey(User.id, ondelete="cascade"),
        nullable=False,
        unique=True,
        index=True,
    )
    new_email = sa.Column(sa.String(256), unique=True, nullable=False)
    code = sa.Column(sa.String(128), unique=True, nullable=False)
    expired = sa.Column(ArrowType, nullable=False, default=_expiration_12h)

    user = orm.relationship(User)

    def is_expired(self):
        return self.expired < arrow.now()

    def __repr__(self):
        return f"<EmailChange {self.id} {self.new_email} {self.user_id}>"


class AliasUsedOn(Base, ModelMixin):
    """Used to know where an alias is created"""

    __tablename__ = "alias_used_on"

    __table_args__ = (
        sa.UniqueConstraint("alias_id", "hostname", name="uq_alias_used"),
    )

    alias_id = sa.Column(sa.ForeignKey(Alias.id, ondelete="cascade"), nullable=False)
    user_id = sa.Column(sa.ForeignKey(User.id, ondelete="cascade"), nullable=False)

    alias = orm.relationship(Alias)

    hostname = sa.Column(sa.String(1024), nullable=False)


class ApiKey(Base, ModelMixin):
    """used in browser extension to identify user"""

    __tablename__ = "api_key"

    user_id = sa.Column(sa.ForeignKey(User.id, ondelete="cascade"), nullable=False)
    code = sa.Column(sa.String(128), unique=True, nullable=False)
    name = sa.Column(sa.String(128), nullable=True)
    last_used = sa.Column(ArrowType, default=None)
    times = sa.Column(sa.Integer, default=0, nullable=False)

    user = orm.relationship(User)

    @classmethod
    def create(cls, user_id, name=None, **kwargs):
        code = random_string(60)
        if cls.get_by(code=code):
            code = str(uuid.uuid4())

        return super().create(user_id=user_id, name=name, code=code, **kwargs)

    @classmethod
    def delete_all(cls, user_id):
        Session.query(cls).filter(cls.user_id == user_id).delete()


class CustomDomain(Base, ModelMixin):
    __tablename__ = "custom_domain"

    user_id = sa.Column(sa.ForeignKey(User.id, ondelete="cascade"), nullable=False)
    domain = sa.Column(sa.String(128), unique=True, nullable=False)

    # default name to use when user replies/sends from alias
    name = sa.Column(sa.String(128), nullable=True, default=None)

    # mx verified
    verified = sa.Column(sa.Boolean, nullable=False, default=False)
    dkim_verified = sa.Column(
        sa.Boolean, nullable=False, default=False, server_default="0"
    )
    spf_verified = sa.Column(
        sa.Boolean, nullable=False, default=False, server_default="0"
    )
    dmarc_verified = sa.Column(
        sa.Boolean, nullable=False, default=False, server_default="0"
    )

    _mailboxes = orm.relationship("Mailbox", secondary="domain_mailbox", lazy="joined")

    # an alias is created automatically the first time it receives an email
    catch_all = sa.Column(sa.Boolean, nullable=False, default=False, server_default="0")

    # option to generate random prefix version automatically
    random_prefix_generation = sa.Column(
        sa.Boolean, nullable=False, default=False, server_default="0"
    )

    # incremented when a check is failed on the domain
    # alert when the number exceeds a threshold
    # used in check_custom_domain()
    nb_failed_checks = sa.Column(
        sa.Integer, default=0, server_default="0", nullable=False
    )

    # only domain has the ownership verified can go the next DNS step
    # MX verified domains before this change don't have to do the TXT check
    # and therefore have ownership_verified=True
    ownership_verified = sa.Column(
        sa.Boolean, nullable=False, default=False, server_default="0"
    )

    # randomly generated TXT value for verifying domain ownership
    # the TXT record should be sl-verification=txt_token
    ownership_txt_token = sa.Column(sa.String(128), nullable=True)

    # if the domain is SimpleLogin subdomain, no need for the ownership, SPF, DKIM, DMARC check
    is_sl_subdomain = sa.Column(
        sa.Boolean, nullable=False, default=False, server_default="0"
    )

    __table_args__ = (
        Index(
            "ix_unique_domain",  # Index name
            "domain",  # Columns which are part of the index
            unique=True,
            postgresql_where=Column("ownership_verified"),
        ),  # The condition
    )

    user = orm.relationship(User, foreign_keys=[user_id], backref="custom_domains")

    @property
    def mailboxes(self):
        if self._mailboxes:
            return self._mailboxes
        else:
            return [self.user.default_mailbox]

    def nb_alias(self):
        return Alias.filter_by(custom_domain_id=self.id).count()

    def get_trash_url(self):
        return URL + f"/dashboard/domains/{self.id}/trash"

    def get_ownership_dns_txt_value(self):
        return f"sl-verification={self.ownership_txt_token}"

    @classmethod
    def create(cls, **kwargs):
        domain = kwargs.get("domain")
        if DeletedSubdomain.get_by(domain=domain):
            raise SubdomainInTrashError

        domain: CustomDomain = super(CustomDomain, cls).create(**kwargs)

        # generate a domain ownership txt token
        if not domain.ownership_txt_token:
            domain.ownership_txt_token = random_string(30)
            Session.commit()

        if domain.is_sl_subdomain:
            user = domain.user
            user._subdomain_quota -= 1
            Session.flush()

        return domain

    @classmethod
    def delete(cls, obj_id):
        obj: CustomDomain = cls.get(obj_id)
        if obj.is_sl_subdomain:
            DeletedSubdomain.create(domain=obj.domain)

        return super(CustomDomain, cls).delete(obj_id)

    @property
    def auto_create_rules(self):
        return sorted(self._auto_create_rules, key=lambda rule: rule.order)

    def __repr__(self):
        return f"<Custom Domain {self.domain}>"


class AutoCreateRule(Base, ModelMixin):
    """Alias auto creation rule for custom domain"""

    __tablename__ = "auto_create_rule"

    __table_args__ = (
        sa.UniqueConstraint(
            "custom_domain_id", "order", name="uq_auto_create_rule_order"
        ),
    )

    custom_domain_id = sa.Column(
        sa.ForeignKey(CustomDomain.id, ondelete="cascade"), nullable=False
    )
    # an alias is auto created if it matches the regex
    regex = sa.Column(sa.String(512), nullable=False)

    # the order in which rules are evaluated in case there are multiple rules
    order = sa.Column(sa.Integer, default=0, nullable=False)

    custom_domain = orm.relationship(CustomDomain, backref="_auto_create_rules")

    mailboxes = orm.relationship(
        "Mailbox", secondary="auto_create_rule__mailbox", lazy="joined"
    )


class AutoCreateRuleMailbox(Base, ModelMixin):
    """store auto create rule - mailbox association"""

    __tablename__ = "auto_create_rule__mailbox"
    __table_args__ = (
        sa.UniqueConstraint(
            "auto_create_rule_id", "mailbox_id", name="uq_auto_create_rule_mailbox"
        ),
    )

    auto_create_rule_id = sa.Column(
        sa.ForeignKey(AutoCreateRule.id, ondelete="cascade"), nullable=False
    )
    mailbox_id = sa.Column(
        sa.ForeignKey("mailbox.id", ondelete="cascade"), nullable=False
    )


class DomainDeletedAlias(Base, ModelMixin):
    """Store all deleted alias for a domain"""

    __tablename__ = "domain_deleted_alias"

    __table_args__ = (
        sa.UniqueConstraint("domain_id", "email", name="uq_domain_trash"),
    )

    email = sa.Column(sa.String(256), nullable=False)
    domain_id = sa.Column(
        sa.ForeignKey("custom_domain.id", ondelete="cascade"), nullable=False
    )
    user_id = sa.Column(sa.ForeignKey(User.id, ondelete="cascade"), nullable=False)

    domain = orm.relationship(CustomDomain)

    @classmethod
    def create(cls, **kw):
        raise Exception("should use delete_alias(alias,user) instead")

    def __repr__(self):
        return f"<DomainDeletedAlias {self.id} {self.email}>"


class LifetimeCoupon(Base, ModelMixin):
    __tablename__ = "lifetime_coupon"

    code = sa.Column(sa.String(128), nullable=False, unique=True)
    nb_used = sa.Column(sa.Integer, nullable=False)
    paid = sa.Column(sa.Boolean, default=False, server_default="0", nullable=False)
    comment = sa.Column(sa.Text, nullable=True)


class Coupon(Base, ModelMixin):
    __tablename__ = "coupon"

    code = sa.Column(sa.String(128), nullable=False, unique=True)

    # by default a coupon is for 1 year
    nb_year = sa.Column(sa.Integer, nullable=False, server_default="1", default=1)

    # whether the coupon has been used
    used = sa.Column(sa.Boolean, default=False, server_default="0", nullable=False)

    # the user who uses the code
    # non-null when the coupon is used
    used_by_user_id = sa.Column(
        sa.ForeignKey(User.id, ondelete="cascade"), nullable=True
    )

    is_giveaway = sa.Column(
        sa.Boolean, default=False, nullable=False, server_default="0"
    )

    comment = sa.Column(sa.Text, nullable=True)

    # a coupon can have an expiration
    expires_date = sa.Column(ArrowType, nullable=True)


class Directory(Base, ModelMixin):
    __tablename__ = "directory"
    user_id = sa.Column(sa.ForeignKey(User.id, ondelete="cascade"), nullable=False)
    name = sa.Column(sa.String(128), unique=True, nullable=False)
    # when a directory is disabled, new alias can't be created on the fly
    disabled = sa.Column(sa.Boolean, default=False, nullable=False, server_default="0")

    user = orm.relationship(User, backref="directories")

    _mailboxes = orm.relationship(
        "Mailbox", secondary="directory_mailbox", lazy="joined"
    )

    @property
    def mailboxes(self):
        if self._mailboxes:
            return self._mailboxes
        else:
            return [self.user.default_mailbox]

    def nb_alias(self):
        return Alias.filter_by(directory_id=self.id).count()

    @classmethod
    def create(cls, *args, **kwargs):
        name = kwargs.get("name")
        if DeletedDirectory.get_by(name=name):
            raise DirectoryInTrashError

        directory = super(Directory, cls).create(*args, **kwargs)
        Session.flush()

        user = directory.user
        user._directory_quota -= 1

        Session.flush()
        return directory

    @classmethod
    def delete(cls, obj_id):
        obj: Directory = cls.get(obj_id)
        user = obj.user
        # Put all aliases belonging to this directory to global or domain trash
        for alias in Alias.filter_by(directory_id=obj_id):
            from app import alias_utils

            alias_utils.delete_alias(alias, user)

        DeletedDirectory.create(name=obj.name)
        cls.filter(cls.id == obj_id).delete()

        Session.commit()

    def __repr__(self):
        return f"<Directory {self.name}>"


class Job(Base, ModelMixin):
    """Used to schedule one-time job in the future"""

    __tablename__ = "job"

    name = sa.Column(sa.String(128), nullable=False)
    payload = sa.Column(sa.JSON)

    # whether the job has been taken by the job runner
    taken = sa.Column(sa.Boolean, default=False, nullable=False)
    run_at = sa.Column(ArrowType)

    def __repr__(self):
        return f"<Job {self.id} {self.name} {self.payload}>"


class Mailbox(Base, ModelMixin):
    __tablename__ = "mailbox"
    user_id = sa.Column(
        sa.ForeignKey(User.id, ondelete="cascade"), nullable=False, index=True
    )
    email = sa.Column(sa.String(256), nullable=False, index=True)
    verified = sa.Column(sa.Boolean, default=False, nullable=False)
    force_spf = sa.Column(sa.Boolean, default=True, server_default="1", nullable=False)

    # used when user wants to update mailbox email
    new_email = sa.Column(sa.String(256), unique=True)

    pgp_public_key = sa.Column(sa.Text, nullable=True)
    pgp_finger_print = sa.Column(sa.String(512), nullable=True)
    disable_pgp = sa.Column(
        sa.Boolean, default=False, nullable=False, server_default="0"
    )

    # incremented when a check is failed on the mailbox
    # alert when the number exceeds a threshold
    # used in sanity_check()
    nb_failed_checks = sa.Column(
        sa.Integer, default=0, server_default="0", nullable=False
    )

    # a mailbox can be disabled if it can't be reached
    disabled = sa.Column(sa.Boolean, default=False, nullable=False, server_default="0")

    generic_subject = sa.Column(sa.String(78), nullable=True)

    __table_args__ = (sa.UniqueConstraint("user_id", "email", name="uq_mailbox_user"),)

    user = orm.relationship(User, foreign_keys=[user_id])

    def pgp_enabled(self) -> bool:
        if self.pgp_finger_print and not self.disable_pgp:
            return True

        return False

    def nb_alias(self):
        return (
            AliasMailbox.filter_by(mailbox_id=self.id).count()
            + Alias.filter_by(mailbox_id=self.id).count()
        )

    @classmethod
    def delete(cls, obj_id):
        mailbox: Mailbox = cls.get(obj_id)
        user = mailbox.user

        # Put all aliases belonging to this mailbox to global or domain trash
        for alias in Alias.filter_by(mailbox_id=obj_id):
            # special handling for alias that has several mailboxes and has mailbox_id=obj_id
            if len(alias.mailboxes) > 1:
                # use the first mailbox found in alias._mailboxes
                first_mb = alias._mailboxes[0]
                alias.mailbox_id = first_mb.id
                alias._mailboxes.remove(first_mb)
            else:
                from app import alias_utils

                # only put aliases that have mailbox as a single mailbox into trash
                alias_utils.delete_alias(alias, user)
            Session.commit()

        cls.filter(cls.id == obj_id).delete()
        Session.commit()

    @property
    def aliases(self) -> [Alias]:
        ret = Alias.filter_by(mailbox_id=self.id).all()

        for am in AliasMailbox.filter_by(mailbox_id=self.id):
            ret.append(am.alias)

        return ret

    def __repr__(self):
        return f"<Mailbox {self.id} {self.email}>"


class AccountActivation(Base, ModelMixin):
    """contains code to activate the user account when they sign up on mobile"""

    __tablename__ = "account_activation"

    user_id = sa.Column(
        sa.ForeignKey(User.id, ondelete="cascade"), nullable=False, unique=True
    )
    # the activation code is usually 6 digits
    code = sa.Column(sa.String(10), nullable=False)

    # nb tries decrements each time user enters wrong code
    tries = sa.Column(sa.Integer, default=3, nullable=False)

    __table_args__ = (
        CheckConstraint(tries >= 0, name="account_activation_tries_positive"),
        {},
    )


class RefusedEmail(Base, ModelMixin):
    """Store emails that have been refused, i.e. bounced or classified as spams"""

    __tablename__ = "refused_email"

    # Store the full report, including logs from Sending & Receiving MTA
    full_report_path = sa.Column(sa.String(128), unique=True, nullable=False)

    # The original email, to display to user
    path = sa.Column(sa.String(128), unique=True, nullable=True)

    user_id = sa.Column(sa.ForeignKey(User.id, ondelete="cascade"), nullable=False)

    # the email content will be deleted at this date
    delete_at = sa.Column(ArrowType, nullable=False, default=_expiration_7d)

    # toggle this when email content (stored at full_report_path & path are deleted)
    deleted = sa.Column(sa.Boolean, nullable=False, default=False, server_default="0")

    def get_url(self, expires_in=3600):
        if self.path:
            return s3.get_url(self.path, expires_in)
        else:
            return s3.get_url(self.full_report_path, expires_in)

    def __repr__(self):
        return f"<Refused Email {self.id} {self.path} {self.delete_at}>"


class Referral(Base, ModelMixin):
    """Referral code so user can invite others"""

    __tablename__ = "referral"

    user_id = sa.Column(sa.ForeignKey(User.id, ondelete="cascade"), nullable=False)
    name = sa.Column(sa.String(512), nullable=True, default=None)

    code = sa.Column(sa.String(128), unique=True, nullable=False)

    user = orm.relationship(User, foreign_keys=[user_id], backref="referrals")

    @property
    def nb_user(self) -> int:
        return User.filter_by(referral_id=self.id, activated=True).count()

    @property
    def nb_paid_user(self) -> int:
        res = 0
        for user in User.filter_by(referral_id=self.id, activated=True):
            if user.is_paid():
                res += 1

        return res

    def link(self):
        return f"{LANDING_PAGE_URL}?slref={self.code}"

    def __repr__(self):
        return f"<Referral {self.code}>"


class SentAlert(Base, ModelMixin):
    """keep track of alerts sent to user.
    User can receive an alert when there's abnormal activity on their aliases such as
    - reverse-alias not used by the owning mailbox
    - SPF fails when using the reverse-alias
    - bounced email
    - ...

    Different rate controls can then be implemented based on SentAlert:
    - only once alert: an alert type should be sent only once
    - max number of sent per 24H: an alert type should not be sent more than X times in 24h
    """

    __tablename__ = "sent_alert"

    user_id = sa.Column(sa.ForeignKey(User.id, ondelete="cascade"), nullable=False)
    to_email = sa.Column(sa.String(256), nullable=False)
    alert_type = sa.Column(sa.String(256), nullable=False)


class AliasMailbox(Base, ModelMixin):
    __tablename__ = "alias_mailbox"
    __table_args__ = (
        sa.UniqueConstraint("alias_id", "mailbox_id", name="uq_alias_mailbox"),
    )

    alias_id = sa.Column(
        sa.ForeignKey(Alias.id, ondelete="cascade"), nullable=False, index=True
    )
    mailbox_id = sa.Column(
        sa.ForeignKey(Mailbox.id, ondelete="cascade"), nullable=False, index=True
    )

    alias = orm.relationship(Alias)


class AliasHibp(Base, ModelMixin):
    __tablename__ = "alias_hibp"

    __table_args__ = (sa.UniqueConstraint("alias_id", "hibp_id", name="uq_alias_hibp"),)

    alias_id = sa.Column(
        sa.Integer(), sa.ForeignKey("alias.id", ondelete="cascade"), index=True
    )
    hibp_id = sa.Column(
        sa.Integer(), sa.ForeignKey("hibp.id", ondelete="cascade"), index=True
    )

    alias = orm.relationship(
        "Alias", backref=orm.backref("alias_hibp", cascade="all, delete-orphan")
    )
    hibp = orm.relationship(
        "Hibp", backref=orm.backref("alias_hibp", cascade="all, delete-orphan")
    )


class DirectoryMailbox(Base, ModelMixin):
    __tablename__ = "directory_mailbox"
    __table_args__ = (
        sa.UniqueConstraint("directory_id", "mailbox_id", name="uq_directory_mailbox"),
    )

    directory_id = sa.Column(
        sa.ForeignKey(Directory.id, ondelete="cascade"), nullable=False
    )
    mailbox_id = sa.Column(
        sa.ForeignKey(Mailbox.id, ondelete="cascade"), nullable=False
    )


class DomainMailbox(Base, ModelMixin):
    """store the owning mailboxes for a domain"""

    __tablename__ = "domain_mailbox"

    __table_args__ = (
        sa.UniqueConstraint("domain_id", "mailbox_id", name="uq_domain_mailbox"),
    )

    domain_id = sa.Column(
        sa.ForeignKey(CustomDomain.id, ondelete="cascade"), nullable=False
    )
    mailbox_id = sa.Column(
        sa.ForeignKey(Mailbox.id, ondelete="cascade"), nullable=False
    )


_NB_RECOVERY_CODE = 8
_RECOVERY_CODE_LENGTH = 8


class RecoveryCode(Base, ModelMixin):
    """allow user to login in case you lose any of your authenticators"""

    __tablename__ = "recovery_code"
    __table_args__ = (sa.UniqueConstraint("user_id", "code", name="uq_recovery_code"),)

    user_id = sa.Column(sa.ForeignKey(User.id, ondelete="cascade"), nullable=False)
    code = sa.Column(sa.String(16), nullable=False)
    used = sa.Column(sa.Boolean, nullable=False, default=False)
    used_at = sa.Column(ArrowType, nullable=True, default=None)

    user = orm.relationship(User)

    @classmethod
    def generate(cls, user):
        """generate recovery codes for user"""
        # delete all existing codes
        cls.filter_by(user_id=user.id).delete()
        Session.flush()

        nb_code = 0
        while nb_code < _NB_RECOVERY_CODE:
            code = random_string(_RECOVERY_CODE_LENGTH)
            if not cls.get_by(user_id=user.id, code=code):
                cls.create(user_id=user.id, code=code)
                nb_code += 1

        LOG.d("Create recovery codes for %s", user)
        Session.commit()

    @classmethod
    def empty(cls, user):
        """Delete all recovery codes for user"""
        cls.filter_by(user_id=user.id).delete()
        Session.commit()


class Notification(Base, ModelMixin):
    __tablename__ = "notification"
    user_id = sa.Column(sa.ForeignKey(User.id, ondelete="cascade"), nullable=False)
    message = sa.Column(sa.Text, nullable=False)
    title = sa.Column(sa.String(512))

    # whether user has marked the notification as read
    read = sa.Column(sa.Boolean, nullable=False, default=False)

    @staticmethod
    def render(template_name, **kwargs) -> str:
        templates_dir = os.path.join(ROOT_DIR, "templates")
        env = Environment(loader=FileSystemLoader(templates_dir))

        template = env.get_template(template_name)

        return template.render(
            URL=URL,
            LANDING_PAGE_URL=LANDING_PAGE_URL,
            YEAR=arrow.now().year,
            **kwargs,
        )


class SLDomain(Base, ModelMixin):
    """SimpleLogin domains"""

    __tablename__ = "public_domain"

    domain = sa.Column(sa.String(128), unique=True, nullable=False)

    # only available for premium accounts
    premium_only = sa.Column(
        sa.Boolean, nullable=False, default=False, server_default="0"
    )

    # if True, the domain can be used for the subdomain feature
    can_use_subdomain = sa.Column(
        sa.Boolean, nullable=False, default=False, server_default="0"
    )

    def __repr__(self):
        return f"<SLDomain {self.domain} {'Premium' if self.premium_only else 'Free'}"


class Monitoring(Base, ModelMixin):
    """
    Store different host information over the time in order to
    - alert issues in (almost) real time
    - analyze data trending
    """

    __tablename__ = "monitoring"

    host = sa.Column(sa.String(256), nullable=False)

    # Postfix stats
    incoming_queue = sa.Column(sa.Integer, nullable=False)
    active_queue = sa.Column(sa.Integer, nullable=False)
    deferred_queue = sa.Column(sa.Integer, nullable=False)


class BatchImport(Base, ModelMixin):
    __tablename__ = "batch_import"
    user_id = sa.Column(sa.ForeignKey(User.id, ondelete="cascade"), nullable=False)
    file_id = sa.Column(sa.ForeignKey(File.id, ondelete="cascade"), nullable=False)
    processed = sa.Column(sa.Boolean, nullable=False, default=False)
    summary = sa.Column(sa.Text, nullable=True, default=None)

    file = orm.relationship(File)
    user = orm.relationship(User)

    def nb_alias(self):
        return Alias.filter_by(batch_import_id=self.id).count()

    def __repr__(self):
        return f"<BatchImport {self.id}>"


class AuthorizedAddress(Base, ModelMixin):
    """Authorize other addresses to send emails from aliases that are owned by a mailbox"""

    __tablename__ = "authorized_address"

    user_id = sa.Column(sa.ForeignKey(User.id, ondelete="cascade"), nullable=False)
    mailbox_id = sa.Column(
        sa.ForeignKey(Mailbox.id, ondelete="cascade"), nullable=False
    )
    email = sa.Column(sa.String(256), nullable=False)

    __table_args__ = (
        sa.UniqueConstraint("mailbox_id", "email", name="uq_authorize_address"),
    )

    mailbox = orm.relationship(Mailbox, backref="authorized_addresses")

    def __repr__(self):
        return f"<AuthorizedAddress {self.id} {self.email} {self.mailbox_id}>"


class Metric2(Base, ModelMixin):
    """
    For storing different metrics like number of users, etc
    Store each metric as a column as opposed to having different rows as in Metric
    """

    __tablename__ = "metric2"
    date = sa.Column(ArrowType, default=arrow.utcnow, nullable=False)

    nb_user = sa.Column(sa.Float, nullable=True)
    nb_activated_user = sa.Column(sa.Float, nullable=True)

    nb_premium = sa.Column(sa.Float, nullable=True)
    nb_apple_premium = sa.Column(sa.Float, nullable=True)
    nb_cancelled_premium = sa.Column(sa.Float, nullable=True)
    nb_manual_premium = sa.Column(sa.Float, nullable=True)
    nb_coinbase_premium = sa.Column(sa.Float, nullable=True)

    # nb users who have been referred
    nb_referred_user = sa.Column(sa.Float, nullable=True)
    nb_referred_user_paid = sa.Column(sa.Float, nullable=True)

    nb_alias = sa.Column(sa.Float, nullable=True)

    # Obsolete as only for the last 14 days
    nb_forward = sa.Column(sa.Float, nullable=True)
    nb_block = sa.Column(sa.Float, nullable=True)
    nb_reply = sa.Column(sa.Float, nullable=True)
    nb_bounced = sa.Column(sa.Float, nullable=True)
    nb_spam = sa.Column(sa.Float, nullable=True)

    # should be used instead
    nb_forward_last_24h = sa.Column(sa.Float, nullable=True)
    nb_block_last_24h = sa.Column(sa.Float, nullable=True)
    nb_reply_last_24h = sa.Column(sa.Float, nullable=True)
    nb_bounced_last_24h = sa.Column(sa.Float, nullable=True)
    # includes bounces for both forwarding and transactional email
    nb_total_bounced_last_24h = sa.Column(sa.Float, nullable=True)

    nb_verified_custom_domain = sa.Column(sa.Float, nullable=True)
    nb_subdomain = sa.Column(sa.Float, nullable=True)
    nb_directory = sa.Column(sa.Float, nullable=True)

    nb_deleted_directory = sa.Column(sa.Float, nullable=True)
    nb_deleted_subdomain = sa.Column(sa.Float, nullable=True)

    nb_app = sa.Column(sa.Float, nullable=True)


class Bounce(Base, ModelMixin):
    """Record all bounces. Deleted after 7 days"""

    __tablename__ = "bounce"
    email = sa.Column(sa.String(256), nullable=False, index=True)
    info = sa.Column(sa.Text, nullable=True)


class TransactionalEmail(Base, ModelMixin):
    """Storing all email addresses that receive transactional emails, including account email and mailboxes.
    Deleted after 7 days
    """

    __tablename__ = "transactional_email"
    email = sa.Column(sa.String(256), nullable=False, unique=False)


class Payout(Base, ModelMixin):
    """Referral payouts"""

    __tablename__ = "payout"
    user_id = sa.Column(sa.ForeignKey("users.id", ondelete="cascade"), nullable=False)

    # in USD
    amount = sa.Column(sa.Float, nullable=False)

    # BTC, PayPal, etc
    payment_method = sa.Column(sa.String(256), nullable=False)

    # number of upgraded user included in this payout
    number_upgraded_account = sa.Column(sa.Integer, nullable=False)

    comment = sa.Column(sa.Text)

    user = orm.relationship(User)


class IgnoredEmail(Base, ModelMixin):
    """If an email has mail_from and rcpt_to present in this table, discard it by returning 250 status."""

    __tablename__ = "ignored_email"

    mail_from = sa.Column(sa.String(512), nullable=False)
    rcpt_to = sa.Column(sa.String(512), nullable=False)


class IgnoreBounceSender(Base, ModelMixin):
    """Ignore sender that doesn't correctly handle bounces, for example noreply@github.com"""

    __tablename__ = "ignore_bounce_sender"

    mail_from = sa.Column(sa.String(512), nullable=False, unique=True)

    def __repr__(self):
        return f"<NoReplySender {self.mail_from}"


class MessageIDMatching(Base, ModelMixin):
    """Store the SL Message ID and the original Message ID"""

    __tablename__ = "message_id_matching"

    # SimpleLogin Message ID
    sl_message_id = sa.Column(sa.String(512), unique=True, nullable=False)
    original_message_id = sa.Column(sa.String(1024), unique=True, nullable=False)

    # to track what email_log that has created this matching
    email_log_id = sa.Column(
        sa.ForeignKey("email_log.id", ondelete="cascade"), nullable=True
    )

    email_log = orm.relationship("EmailLog")


class DeletedDirectory(Base, ModelMixin):
    """To avoid directory from being reused"""

    __tablename__ = "deleted_directory"

    name = sa.Column(sa.String(128), unique=True, nullable=False)


class DeletedSubdomain(Base, ModelMixin):
    """To avoid directory from being reused"""

    __tablename__ = "deleted_subdomain"

    domain = sa.Column(sa.String(128), unique=True, nullable=False)


class InvalidMailboxDomain(Base, ModelMixin):
    """Domains that can't be used as mailbox"""

    __tablename__ = "invalid_mailbox_domain"

    domain = sa.Column(sa.String(256), unique=True, nullable=False)


# region Phone
class PhoneCountry(Base, ModelMixin):
    __tablename__ = "phone_country"

    name = sa.Column(sa.String(128), unique=True, nullable=False)


class PhoneNumber(Base, ModelMixin):
    __tablename__ = "phone_number"

    country_id = sa.Column(
        sa.ForeignKey(PhoneCountry.id, ondelete="cascade"), nullable=False
    )

    # with country code, e.g. +33612345678
    number = sa.Column(sa.String(128), unique=True, nullable=False)

    active = sa.Column(sa.Boolean, nullable=False, default=True)

    # do not load this column
    comment = deferred(sa.Column(sa.Text, nullable=True))

    country = orm.relationship(PhoneCountry)


class PhoneReservation(Base, ModelMixin):
    __tablename__ = "phone_reservation"

    number_id = sa.Column(
        sa.ForeignKey(PhoneNumber.id, ondelete="cascade"), nullable=False
    )

    user_id = sa.Column(sa.ForeignKey(User.id, ondelete="cascade"), nullable=False)

    number = orm.relationship(PhoneNumber)

    start = sa.Column(ArrowType, nullable=False)
    end = sa.Column(ArrowType, nullable=False)


class PhoneMessage(Base, ModelMixin):
    __tablename__ = "phone_message"

    number_id = sa.Column(
        sa.ForeignKey(PhoneNumber.id, ondelete="cascade"), nullable=False
    )

    from_number = sa.Column(sa.String(128), nullable=False)
    body = sa.Column(sa.Text)

    number = orm.relationship(PhoneNumber)


class AdminAuditLog(Base):
    __tablename__ = "admin_audit_log"

    id = sa.Column(sa.Integer, primary_key=True, autoincrement=True)
    created_at = sa.Column(ArrowType, default=arrow.utcnow, nullable=False)
    admin_user_id = sa.Column(sa.ForeignKey("users.id"), nullable=False)
    action = sa.Column(sa.Integer, nullable=False)
    model = sa.Column(sa.Text, nullable=False)
    model_id = sa.Column(sa.Integer, nullable=True)
    data = sa.Column(sa.JSON, nullable=True)

    admin = orm.relationship(User, foreign_keys=[admin_user_id])

    @classmethod
    def create(cls, **kw):
        r = cls(**kw)
        Session.add(r)

        return r

    @classmethod
    def create_manual_upgrade(
        cls, admin_user_id: int, upgrade_type: str, user_id: int, giveaway: bool
    ):
        cls.create(
            admin_user_id=admin_user_id,
            action=AuditLogActionEnum.manual_upgrade.value,
            model="User",
            model_id=user_id,
            data={
                "upgrade_type": upgrade_type,
                "giveaway": giveaway,
            },
        )

    @classmethod
    def extend_trial(
        cls, admin_user_id: int, user_id: int, trial_end: arrow.Arrow, extend_time: str
    ):
        cls.create(
            admin_user_id=admin_user_id,
            action=AuditLogActionEnum.extend_trial.value,
            model="User",
            model_id=user_id,
            data={
                "trial_end": trial_end.format(arrow.FORMAT_RFC3339),
                "extend_time": extend_time,
            },
        )

    @classmethod
    def disable_otp_fido(
        cls, admin_user_id: int, user_id: int, had_otp: bool, had_fido: bool
    ):
        cls.create(
            admin_user_id=admin_user_id,
            action=AuditLogActionEnum.disable_2fa.value,
            model="User",
            model_id=user_id,
            data={"had_otp": had_otp, "had_fido": had_fido},
        )

    @classmethod
    def logged_as_user(cls, admin_user_id: int, user_id: int):
        cls.create(
            admin_user_id=admin_user_id,
            action=AuditLogActionEnum.logged_as_user.value,
            model="User",
            model_id=user_id,
        )

    @classmethod
    def extend_subscription(
        cls,
        admin_user_id: int,
        user_id: int,
        subscription_end: arrow.Arrow,
        extend_time: str,
    ):
        cls.create(
            admin_user_id=admin_user_id,
            action=AuditLogActionEnum.extend_subscription.value,
            model="User",
            model_id=user_id,
            data={
                "subscription_end": subscription_end.format(arrow.FORMAT_RFC3339),
                "extend_time": extend_time,
            },
        )


# endregion<|MERGE_RESOLUTION|>--- conflicted
+++ resolved
@@ -237,72 +237,12 @@
     extend_subscription = 7
 
 
-<<<<<<< HEAD
-class DmarcCheckResult(EnumE):
-    allow = 0
-    soft_fail = 1
-    quarantine = 2
-    reject = 3
-    not_available = 4
-    bad_policy = 5
-
-    @staticmethod
-    def get_string_dict():
-        return {
-            "DMARC_POLICY_ALLOW": DmarcCheckResult.allow,
-            "DMARC_POLICY_SOFTFAIL": DmarcCheckResult.soft_fail,
-            "DMARC_POLICY_QUARANTINE": DmarcCheckResult.quarantine,
-            "DMARC_POLICY_REJECT": DmarcCheckResult.reject,
-            "DMARC_NA": DmarcCheckResult.not_available,
-            "DMARC_BAD_POLICY": DmarcCheckResult.bad_policy,
-        }
-
-
-class SPFCheckResult(EnumE):
-    allow = 0
-    fail = 1
-    soft_fail = 1
-    neutral = 2
-    temp_error = 3
-    not_available = 4
-    perm_error = 5
-
-    @staticmethod
-    def get_string_dict():
-        return {
-            "R_SPF_ALLOW": SPFCheckResult.allow,
-            "R_SPF_FAIL": SPFCheckResult.fail,
-            "R_SPF_SOFTFAIL": SPFCheckResult.soft_fail,
-            "R_SPF_NEUTRAL": SPFCheckResult.neutral,
-            "R_SPF_DNSFAIL": SPFCheckResult.temp_error,
-            "R_SPF_NA": SPFCheckResult.not_available,
-            "R_SPF_PERMFAIL": SPFCheckResult.perm_error,
-        }
-
-
-class SpamdResult:
-    def __init__(self):
-        self.dmarc: DmarcCheckResult = DmarcCheckResult.not_available
-        self.spf: SPFCheckResult = SPFCheckResult.not_available
-
-    def set_dmarc_result(self, dmarc_result: DmarcCheckResult):
-        self.dmarc = dmarc_result
-
-    def set_spf_result(self, spf_result: SPFCheckResult):
-        self.spf = spf_result
-
-    def event_data(self) -> Dict:
-        return {"header": "present", "dmarc": self.dmarc, "spf": self.spf}
-
-
 class VerpType(EnumE):
     bounce_forward = 0
     bounce_reply = 1
     transactional = 2
 
 
-=======
->>>>>>> a957cbb3
 class Hibp(Base, ModelMixin):
     __tablename__ = "hibp"
     name = sa.Column(sa.String(), nullable=False, unique=True, index=True)
