--- conflicted
+++ resolved
@@ -6,11 +6,8 @@
 from aiosmtpd.smtp import Envelope
 
 import email_handler
-<<<<<<< HEAD
-=======
-from app.config import BOUNCE_EMAIL, EMAIL_DOMAIN, ALERT_DMARC_FAILED_REPLY_PHASE
+from app.config import EMAIL_DOMAIN, ALERT_DMARC_FAILED_REPLY_PHASE
 from app.db import Session
->>>>>>> a957cbb3
 from app.email import headers, status
 from app.email_utils import generate_verp_email
 from app.models import (
@@ -20,12 +17,9 @@
     IgnoredEmail,
     EmailLog,
     Notification,
-<<<<<<< HEAD
     VerpType,
-=======
     Contact,
     SentAlert,
->>>>>>> a957cbb3
 )
 from email_handler import (
     get_mailbox_from_mail_from,
@@ -168,10 +162,7 @@
     # Ensure invalid email log
     envelope.rcpt_tos = [generate_verp_email(VerpType.bounce_forward, 99999999999999)]
     result = email_handler.MailHandler()._handle(envelope, msg)
-<<<<<<< HEAD
     assert status.E512 == result
-=======
-    assert result == status.E512
 
 
 def generate_dmarc_result() -> List:
@@ -207,5 +198,4 @@
     alerts = SentAlert.filter_by(
         user_id=user.id, alert_type=ALERT_DMARC_FAILED_REPLY_PHASE
     ).all()
-    assert len(alerts) == 1
->>>>>>> a957cbb3
+    assert len(alerts) == 1