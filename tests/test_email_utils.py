import email
import os
from email.message import EmailMessage

import arrow
import pytest

from app.config import MAX_ALERT_24H, EMAIL_DOMAIN, BOUNCE_EMAIL, ROOT_DIR
from app.db import Session
from app.email_utils import (
    get_email_domain_part,
    can_create_directory_for_address,
    email_can_be_used_as_mailbox,
    delete_header,
    add_or_replace_header,
    send_email_with_rate_control,
    copy,
    get_spam_from_header,
    get_header_from_bounce,
    is_valid_email,
    add_header,
    to_bytes,
    generate_reply_email,
    normalize_reply_email,
    get_encoding,
    encode_text,
    EmailEncoding,
    replace,
    should_disable,
    decode_text,
    parse_id_from_bounce,
    get_queue_id,
    should_ignore_bounce,
    get_header_unicode,
    parse_full_address,
    get_orig_message_from_bounce,
    get_mailbox_bounce_info,
    is_invalid_mailbox_domain,
)
from app.models import (
    User,
    CustomDomain,
    Alias,
    Contact,
    EmailLog,
    IgnoreBounceSender,
    InvalidMailboxDomain,
)

# flake8: noqa: E101, W191
from tests.utils import login, load_eml_file


def test_get_email_domain_part():
    assert get_email_domain_part("ab@cd.com") == "cd.com"


def test_email_belongs_to_alias_domains():
    # default alias domain
    assert can_create_directory_for_address("ab@sl.local")
    assert not can_create_directory_for_address("ab@not-exist.local")

    assert can_create_directory_for_address("hey@d1.test")
    assert not can_create_directory_for_address("hey@d3.test")


@pytest.mark.skipif(
    "GITHUB_ACTIONS_TEST" in os.environ,
    reason="this test requires DNS lookup that does not work on Github CI",
)
def test_can_be_used_as_personal_email(flask_client):
    # default alias domain
    assert not email_can_be_used_as_mailbox("ab@sl.local")
    assert not email_can_be_used_as_mailbox("hey@d1.test")

    # custom domain
    user = User.create(
        email="a@b.c",
        password="password",
        name="Test User",
        activated=True,
        commit=True,
    )
    CustomDomain.create(user_id=user.id, domain="ab.cd", verified=True, commit=True)
    assert not email_can_be_used_as_mailbox("hey@ab.cd")

    # disposable domain
    assert not email_can_be_used_as_mailbox("abcd@10minutesmail.fr")
    assert not email_can_be_used_as_mailbox("abcd@temp-mail.com")
    # subdomain will not work
    assert not email_can_be_used_as_mailbox("abcd@sub.temp-mail.com")
    # valid domains should not be affected
    assert email_can_be_used_as_mailbox("abcd@protonmail.com")
    assert email_can_be_used_as_mailbox("abcd@gmail.com")


def test_delete_header():
    msg = EmailMessage()
    assert msg._headers == []

    msg["H"] = "abcd"
    msg["H"] = "xyzt"

    assert msg._headers == [("H", "abcd"), ("H", "xyzt")]

    delete_header(msg, "H")
    assert msg._headers == []


def test_add_or_replace_header():
    msg = EmailMessage()
    msg["H"] = "abcd"
    msg["H"] = "xyzt"
    assert msg._headers == [("H", "abcd"), ("H", "xyzt")]

    add_or_replace_header(msg, "H", "new")
    assert msg._headers == [("H", "new")]


def test_parse_full_address():
    # only email
    assert parse_full_address("abcd@gmail.com") == (
        "",
        "abcd@gmail.com",
    )

    # ascii address
    assert parse_full_address("First Last <abcd@gmail.com>") == (
        "First Last",
        "abcd@gmail.com",
    )

    # Handle quote
    assert parse_full_address('"First Last" <abcd@gmail.com>') == (
        "First Last",
        "abcd@gmail.com",
    )

    # UTF-8 charset
    assert parse_full_address("=?UTF-8?B?TmjGoW4gTmd1eeG7hW4=?= <abcd@gmail.com>") == (
        "Nhơn Nguyễn",
        "abcd@gmail.com",
    )

    # iso-8859-1 charset
    assert parse_full_address("=?iso-8859-1?q?p=F6stal?= <abcd@gmail.com>") == (
        "pöstal",
        "abcd@gmail.com",
    )

    with pytest.raises(ValueError):
        parse_full_address("https://ab.cd")


def test_send_email_with_rate_control(flask_client):
    user = User.create(
        email="a@b.c", password="password", name="Test User", activated=True
    )
    Session.commit()

    for _ in range(MAX_ALERT_24H):
        assert send_email_with_rate_control(
            user, "test alert type", "abcd@gmail.com", "subject", "plaintext"
        )
    assert not send_email_with_rate_control(
        user, "test alert type", "abcd@gmail.com", "subject", "plaintext"
    )


def test_copy():
    email_str = """
    From: abcd@gmail.com
    To: hey@example.org
    Subject: subject

    Body
    """
    msg = email.message_from_string(email_str)
    msg2 = copy(msg)
    assert to_bytes(msg) == to_bytes(msg2)

    msg = email.message_from_string("👌")
    msg2 = copy(msg)
    assert to_bytes(msg) == to_bytes(msg2)


def test_get_spam_from_header():
    is_spam, _ = get_spam_from_header(
        """No, score=-0.1 required=5.0 tests=DKIM_SIGNED,DKIM_VALID,
  DKIM_VALID_AU,RCVD_IN_DNSWL_BLOCKED,RCVD_IN_MSPIKE_H2,SPF_PASS,
  URIBL_BLOCKED autolearn=unavailable autolearn_force=no version=3.4.2"""
    )
    assert not is_spam

    is_spam, _ = get_spam_from_header(
        """Yes, score=-0.1 required=5.0 tests=DKIM_SIGNED,DKIM_VALID,
  DKIM_VALID_AU,RCVD_IN_DNSWL_BLOCKED,RCVD_IN_MSPIKE_H2,SPF_PASS,
  URIBL_BLOCKED autolearn=unavailable autolearn_force=no version=3.4.2"""
    )
    assert is_spam

    # the case where max_score is less than the default used by SpamAssassin
    is_spam, _ = get_spam_from_header(
        """No, score=6 required=10.0 tests=DKIM_SIGNED,DKIM_VALID,
  DKIM_VALID_AU,RCVD_IN_DNSWL_BLOCKED,RCVD_IN_MSPIKE_H2,SPF_PASS,
  URIBL_BLOCKED autolearn=unavailable autolearn_force=no version=3.4.2""",
        max_score=5,
    )
    assert is_spam


def test_get_header_from_bounce():
    # this is an actual bounce report from iCloud anonymized
    msg_str = """Received: by mx1.simplelogin.co (Postfix)
	id 9988776655; Mon, 24 Aug 2020 06:20:07 +0000 (UTC)
Date: Mon, 24 Aug 2020 06:20:07 +0000 (UTC)
From: MAILER-DAEMON@bounce.simplelogin.io (Mail Delivery System)
Subject: Undelivered Mail Returned to Sender
To: reply+longstring@simplelogin.co
Auto-Submitted: auto-replied
MIME-Version: 1.0
Content-Type: multipart/report; report-type=delivery-status;
	boundary="XXYYZZTT.1598250007/mx1.simplelogin.co"
Content-Transfer-Encoding: 8bit
Message-Id: <20200824062007.9988776655@mx1.simplelogin.co>

This is a MIME-encapsulated message.

--XXYYZZTT.1598250007/mx1.simplelogin.co
Content-Description: Notification
Content-Type: text/plain; charset=utf-8
Content-Transfer-Encoding: 8bit

This is the mail system at host mx1.simplelogin.co.

I'm sorry to have to inform you that your message could not
be delivered to one or more recipients. It's attached below.

For further assistance, please send mail to <postmaster@simplelogin.io>

If you do so, please include this problem report. You can
delete your own text from the attached returned message.

                   The mail system

<something@icloud.com>: host mx01.mail.icloud.com[17.57.154.6] said:
    554 5.7.1 [CS01] Message rejected due to local policy. Please visit
    https://support.apple.com/en-us/HT204137 (in reply to end of DATA command)

--XXYYZZTT.1598250007/mx1.simplelogin.co
Content-Description: Delivery report
Content-Type: message/delivery-status

Reporting-MTA: dns; mx1.simplelogin.co
X-Postfix-Queue-ID: XXYYZZTT
X-Postfix-Sender: rfc822; reply+longstring@simplelogin.co
Arrival-Date: Mon, 24 Aug 2020 06:20:04 +0000 (UTC)

Final-Recipient: rfc822; something@icloud.com
Original-Recipient: rfc822;something@icloud.com
Action: failed
Status: 5.7.1
Remote-MTA: dns; mx01.mail.icloud.com
Diagnostic-Code: smtp; 554 5.7.1 [CS01] Message rejected due to local policy.
    Please visit https://support.apple.com/en-us/HT204137

--XXYYZZTT.1598250007/mx1.simplelogin.co
Content-Description: Undelivered Message Headers
Content-Type: text/rfc822-headers
Content-Transfer-Encoding: 8bit

Return-Path: <reply+longstring@simplelogin.co>
X-SimpleLogin-Client-IP: 172.17.0.4
Received: from [172.17.0.4] (unknown [172.17.0.4])
	by mx1.simplelogin.co (Postfix) with ESMTP id XXYYZZTT
	for <something@icloud.com>; Mon, 24 Aug 2020 06:20:04 +0000 (UTC)
Received-SPF: Pass (mailfrom) identity=mailfrom; client-ip=91.241.74.242;
 helo=mail23-242.srv2.de; envelope-from=return@mailing.dhl.de;
 receiver=<UNKNOWN>
Received: from mail23-242.srv2.de (mail23-242.srv2.de [91.241.74.242])
	(using TLSv1.3 with cipher TLS_AES_256_GCM_SHA384 (256/256 bits))
	(No client certificate requested)
	by mx1.simplelogin.co (Postfix) with ESMTPS id B7D123F1C6
	for <dhl@something.com>; Mon, 24 Aug 2020 06:20:03 +0000 (UTC)
Message-ID: <368362807.12707001.1598249997169@rnd-04.broadmail.live>
MIME-Version: 1.0
Content-Type: multipart/signed; protocol="application/pkcs7-signature";
 micalg=sha-256;
	boundary="----=_Part_12707000_248822956.1598249997168"
Date: Mon, 24 Aug 2020 08:19:57 +0200 (CEST)
To: dhl@something.com
Subject: Test subject
X-ulpe:
 re-pO_5F8NoxrdpyqkmsptkpyTxDqB3osb7gfyo-41ZOK78E-3EOXXNLB-FKZPLZ@mailing.dhl.de
List-Id: <1CZ4Z7YB-1DYLQB8.mailing.dhl.de>
X-Report-Spam: complaints@episerver.com
X-CSA-Complaints: whitelist-complaints@eco.de
List-Unsubscribe-Post: List-Unsubscribe=One-Click
mkaTechnicalID: 123456
Feedback-ID: 1CZ4Z7YB:3EOXXNLB:episerver
X-SimpleLogin-Type: Forward
X-SimpleLogin-Mailbox-ID: 1234
X-SimpleLogin-EmailLog-ID: 654321
From: "DHL Paket - noreply@dhl.de"
 <reply+longstring@simplelogin.co>
List-Unsubscribe: <mailto:unsubsribe@simplelogin.co?subject=123456=>
DKIM-Signature: v=1; a=rsa-sha256; c=relaxed/simple; d=simplelogin.co;
  i=@simplelogin.co; q=dns/txt; s=dkim; t=1598250004; h=from : to;
  bh=nXVR9uziNfqtwyhq6gQLFJvFtdyQ8WY/w7c1mCaf7bg=;
  b=QY/Jb4ls0zFOqExWFkwW9ZOKNvkYPDsj74ar1LNm703kyL341KwX3rGnnicrLV7WxYo8+
  pBY0HO7OSAJEOqmYdagAlVouuFiBMUtS2Jw/jiPHzcuvunE9JFOZFRUnNMKrr099i10U4H9
  ZwE8i6lQzG6IMN4spjxJ2HCO8hiB3AU=

--XXYYZZTT.1598250007/mx1.simplelogin.co--

    """
    assert (
        get_header_from_bounce(
            email.message_from_string(msg_str), "X-SimpleLogin-Mailbox-ID"
        )
        == "1234"
    )
    assert (
        get_header_from_bounce(
            email.message_from_string(msg_str), "X-SimpleLogin-EmailLog-ID"
        )
        == "654321"
    )
    assert (
        get_header_from_bounce(email.message_from_string(msg_str), "Not-exist") is None
    )


def test_is_valid_email():
    assert is_valid_email("abcd@gmail.com")
    assert not is_valid_email("")
    assert not is_valid_email("  ")
    assert not is_valid_email("with space@gmail.com")
    assert not is_valid_email("strange char !ç@gmail.com")
    assert not is_valid_email("emoji👌@gmail.com")


def test_add_header_plain_text():
    msg = email.message_from_string(
        """Content-Type: text/plain; charset=us-ascii
Content-Transfer-Encoding: 7bit
Test-Header: Test-Value

coucou
"""
    )
    new_msg = add_header(msg, "text header", "html header")
    assert "text header" in new_msg.as_string()
    assert "html header" not in new_msg.as_string()


def test_add_header_html():
    msg = email.message_from_string(
        """Content-Type: text/html; charset=us-ascii
Content-Transfer-Encoding: 7bit
Test-Header: Test-Value

<html>
<head>
<meta http-equiv="Content-Type" content="text/html; charset=us-ascii">
</head>
<body style="word-wrap: break-word;" class="">
<b class="">bold</b>
</body>
</html>
"""
    )
    new_msg = add_header(msg, "text header", "html header")
    assert "Test-Header: Test-Value" in new_msg.as_string()
    assert "<table" in new_msg.as_string()
    assert "</table>" in new_msg.as_string()
    assert "html header" in new_msg.as_string()
    assert "text header" not in new_msg.as_string()


def test_add_header_multipart_alternative():
    msg = email.message_from_string(
        """Content-Type: multipart/alternative;
    boundary="foo"
Content-Transfer-Encoding: 7bit
Test-Header: Test-Value

--foo
Content-Transfer-Encoding: 7bit
Content-Type: text/plain;
	charset=us-ascii

bold

--foo
Content-Transfer-Encoding: 7bit
Content-Type: text/html;
	charset=us-ascii

<html>
<head>
<meta http-equiv="Content-Type" content="text/html; charset=us-ascii">
</head>
<body style="word-wrap: break-word;" class="">
<b class="">bold</b>
</body>
</html>
"""
    )
    new_msg = add_header(msg, "text header", "html header")
    assert "Test-Header: Test-Value" in new_msg.as_string()
    assert "<table" in new_msg.as_string()
    assert "</table>" in new_msg.as_string()
    assert "html header" in new_msg.as_string()
    assert "text header" in new_msg.as_string()


def test_replace_no_encoding():
    msg = email.message_from_string(
        """Content-Type: text/plain; charset=us-ascii
Content-Transfer-Encoding: 7bit
Test-Header: Test-Value

old
"""
    )
    new_msg = replace(msg, "old", "new")
    assert "new" in new_msg.as_string()
    assert "old" not in new_msg.as_string()

    # headers are not affected
    assert "Test-Header: Test-Value" in new_msg.as_string()


def test_replace_base64_encoding():
    # "b2xk" is "old" base64-encoded
    msg = email.message_from_string(
        """Content-Type: text/plain; charset=us-ascii
Content-Transfer-Encoding: base64

b2xk
"""
    )
    new_msg = replace(msg, "old", "new")
    # bmV3 is new base64 encoded
    assert "bmV3" in new_msg.as_string()
    assert "b2xk" not in new_msg.as_string()


def test_replace_multipart_alternative():
    msg = email.message_from_string(
        """Content-Type: multipart/alternative;
    boundary="foo"
Content-Transfer-Encoding: 7bit
Test-Header: Test-Value

--foo
Content-Transfer-Encoding: 7bit
Content-Type: text/plain;	charset=us-ascii

old

--foo
Content-Transfer-Encoding: 7bit
Content-Type: text/html;	charset=us-ascii

<html>
<head>
<meta http-equiv="Content-Type" content="text/html; charset=us-ascii">
</head>
<body style="word-wrap: break-word;" class="">
<b class="">old</b>
</body>
</html>
"""
    )
    new_msg = replace(msg, "old", "new")
    # headers are not affected
    assert "Test-Header: Test-Value" in new_msg.as_string()

    assert "new" in new_msg.as_string()
    assert "old" not in new_msg.as_string()


def test_to_bytes():
    msg = email.message_from_string("☕️ emoji")
    assert to_bytes(msg)
    # \n is appended when message is converted to bytes
    assert to_bytes(msg).decode() == "\n☕️ emoji"

    msg = email.message_from_string("ascii")
    assert to_bytes(msg) == b"\nascii"

    msg = email.message_from_string("éèà€")
    assert to_bytes(msg).decode() == "\néèà€"


def test_generate_reply_email(flask_client):
    user = User.create(
        email="a@b.c",
        password="password",
        name="Test User",
        activated=True,
    )
    reply_email = generate_reply_email("test@example.org", user)
    assert reply_email.endswith(EMAIL_DOMAIN)

    reply_email = generate_reply_email("", user)
    assert reply_email.endswith(EMAIL_DOMAIN)


def test_generate_reply_email_include_sender_in_reverse_alias(flask_client):
    # user enables include_sender_in_reverse_alias
    user = User.create(
        email="a@b.c",
        password="password",
        name="Test User",
        activated=True,
        include_sender_in_reverse_alias=True,
    )
    reply_email = generate_reply_email("test@example.org", user)
    assert reply_email.startswith("test.at.example.org")
    assert reply_email.endswith(EMAIL_DOMAIN)

    reply_email = generate_reply_email("", user)
    assert reply_email.endswith(EMAIL_DOMAIN)

    reply_email = generate_reply_email("👌汉字@example.org", user)
    assert reply_email.startswith("yizi.at.example.org")

    # make sure reply_email only contain lowercase
    reply_email = generate_reply_email("TEST@example.org", user)
    assert reply_email.startswith("test.at.example.org")


def test_normalize_reply_email(flask_client):
    assert normalize_reply_email("re+abcd@sl.local") == "re+abcd@sl.local"
    assert normalize_reply_email('re+"ab cd"@sl.local') == "re+_ab_cd_@sl.local"


def test_get_encoding():
    msg = email.message_from_string("")
    assert get_encoding(msg) == EmailEncoding.NO

    msg = email.message_from_string("Content-TRANSFER-encoding: Invalid")
    assert get_encoding(msg) == EmailEncoding.NO

    msg = email.message_from_string("Content-TRANSFER-encoding: 7bit")
    assert get_encoding(msg) == EmailEncoding.NO

    msg = email.message_from_string("Content-TRANSFER-encoding: 8bit")
    assert get_encoding(msg) == EmailEncoding.NO

    msg = email.message_from_string("Content-TRANSFER-encoding: binary")
    assert get_encoding(msg) == EmailEncoding.NO

    msg = email.message_from_string("Content-TRANSFER-encoding: quoted-printable")
    assert get_encoding(msg) == EmailEncoding.QUOTED

    msg = email.message_from_string("Content-TRANSFER-encoding: base64")
    assert get_encoding(msg) == EmailEncoding.BASE64


def test_encode_text():
    assert encode_text("") == ""
    assert encode_text("ascii") == "ascii"
    assert encode_text("ascii", EmailEncoding.BASE64) == "YXNjaWk="
    assert encode_text("ascii", EmailEncoding.QUOTED) == "ascii"

    assert encode_text("mèo méo") == "mèo méo"
    assert encode_text("mèo méo", EmailEncoding.BASE64) == "bcOobyBtw6lv"
    assert encode_text("mèo méo", EmailEncoding.QUOTED) == "m=C3=A8o m=C3=A9o"


def test_decode_text():
    assert decode_text("") == ""
    assert decode_text("ascii") == "ascii"

    assert (
        decode_text(encode_text("ascii", EmailEncoding.BASE64), EmailEncoding.BASE64)
        == "ascii"
    )
    assert (
        decode_text(
            encode_text("mèo méo 🇪🇺", EmailEncoding.BASE64), EmailEncoding.BASE64
        )
        == "mèo méo 🇪🇺"
    )

    assert (
        decode_text(encode_text("ascii", EmailEncoding.QUOTED), EmailEncoding.QUOTED)
        == "ascii"
    )
    assert (
        decode_text(
            encode_text("mèo méo 🇪🇺", EmailEncoding.QUOTED), EmailEncoding.QUOTED
        )
        == "mèo méo 🇪🇺"
    )


def test_should_disable(flask_client):
    user = User.create(
        email="a@b.c",
        password="password",
        name="Test User",
        activated=True,
        include_sender_in_reverse_alias=True,
    )
    alias = Alias.create_new_random(user)
    Session.commit()

    assert not should_disable(alias)[0]

    # create a lot of bounce on this alias
    contact = Contact.create(
        user_id=user.id,
        alias_id=alias.id,
        website_email="contact@example.com",
        reply_email="rep@sl.local",
        commit=True,
    )
    for _ in range(20):
        EmailLog.create(
            user_id=user.id,
            contact_id=contact.id,
            alias_id=contact.alias_id,
            commit=True,
            bounced=True,
        )

    assert should_disable(alias)[0]

    # should not affect another alias
    alias2 = Alias.create_new_random(user)
    Session.commit()
    assert not should_disable(alias2)[0]


def test_should_disable_bounces_every_day(flask_client):
    """if an alias has bounces every day at least 9 days in the last 10 days, disable alias"""
    user = login(flask_client)
    alias = Alias.create_new_random(user)
    Session.commit()

    assert not should_disable(alias)[0]

    # create a lot of bounce on this alias
    contact = Contact.create(
        user_id=user.id,
        alias_id=alias.id,
        website_email="contact@example.com",
        reply_email="rep@sl.local",
        commit=True,
    )
    for i in range(9):
        EmailLog.create(
            user_id=user.id,
            contact_id=contact.id,
            alias_id=contact.alias_id,
            commit=True,
            bounced=True,
            created_at=arrow.now().shift(days=-i),
        )

    assert should_disable(alias)[0]


def test_should_disable_bounces_account(flask_client):
    """if an account has more than 10 bounces every day for at least 5 days in the last 10 days, disable alias"""
    user = login(flask_client)
    alias = Alias.create_new_random(user)

    Session.commit()

    # create a lot of bounces on alias
    contact = Contact.create(
        user_id=user.id,
        alias_id=alias.id,
        website_email="contact@example.com",
        reply_email="rep@sl.local",
        commit=True,
    )

    for day in range(5):
        for _ in range(11):
            EmailLog.create(
                user_id=user.id,
                contact_id=contact.id,
                alias_id=contact.alias_id,
                commit=True,
                bounced=True,
                created_at=arrow.now().shift(days=-day),
            )

    alias2 = Alias.create_new_random(user)
    assert should_disable(alias2)[0]


def test_should_disable_bounce_consecutive_days(flask_client):
    user = login(flask_client)
    alias = Alias.create_new_random(user)
    Session.commit()

    contact = Contact.create(
        user_id=user.id,
        alias_id=alias.id,
        website_email="contact@example.com",
        reply_email="rep@sl.local",
        commit=True,
    )

    # create 6 bounce on this alias in the last 24h: alias is not disabled
    for _ in range(6):
        EmailLog.create(
            user_id=user.id,
            contact_id=contact.id,
            alias_id=contact.alias_id,
            commit=True,
            bounced=True,
        )
    assert not should_disable(alias)[0]

    # create +10 bounces in the last 7 days: alias should be disabled
    for _ in range(11):
        EmailLog.create(
            user_id=user.id,
            contact_id=contact.id,
            alias_id=contact.alias_id,
            commit=True,
            bounced=True,
            created_at=arrow.now().shift(days=-3),
        )
    assert should_disable(alias)[0]


def test_parse_id_from_bounce():
    assert parse_id_from_bounce("bounces+1234+@local") == 1234
    assert parse_id_from_bounce("anything+1234+@local") == 1234
    assert parse_id_from_bounce(BOUNCE_EMAIL.format(1234)) == 1234


def test_get_queue_id():
    msg = email.message_from_string(
        "Received: from mail-wr1-x434.google.com (mail-wr1-x434.google.com [IPv6:2a00:1450:4864:20::434])\r\n\t(using TLSv1.3 with cipher TLS_AES_128_GCM_SHA256 (128/128 bits))\r\n\t(No client certificate requested)\r\n\tby mx1.simplelogin.co (Postfix) with ESMTPS id 4FxQmw1DXdz2vK2\r\n\tfor <jglfdjgld@alias.com>; Fri,  4 Jun 2021 14:55:43 +0000 (UTC)"
    )

    assert get_queue_id(msg) == "4FxQmw1DXdz2vK2"


def test_get_queue_id_from_double_header():
    msg = load_eml_file("double_queue_id_header.eml")
    assert get_queue_id(msg) == "6D8C13F069"


def test_should_ignore_bounce(flask_client):
    assert not should_ignore_bounce("not-exist")

    IgnoreBounceSender.create(mail_from="to-ignore@example.com")
    assert should_ignore_bounce("to-ignore@example.com")


def test_get_header_unicode():
    assert get_header_unicode("ab@cd.com") == "ab@cd.com"
    assert get_header_unicode("=?utf-8?B?w6nDqQ==?=@example.com") == "éé@example.com"


def test_get_orig_message_from_bounce():
    with open(os.path.join(ROOT_DIR, "local_data", "email_tests", "bounce.eml")) as f:
        bounce_report = email.message_from_file(f)

    orig_msg = get_orig_message_from_bounce(bounce_report)
    assert orig_msg["X-SimpleLogin-Type"] == "Forward"
    assert orig_msg["X-SimpleLogin-Envelope-From"] == "sender@gmail.com"


def test_get_mailbox_bounce_info():
    with open(os.path.join(ROOT_DIR, "local_data", "email_tests", "bounce.eml")) as f:
        bounce_report = email.message_from_file(f)

    orig_msg = get_mailbox_bounce_info(bounce_report)
    assert orig_msg["Final-Recipient"] == "rfc822; not-existing@gmail.com"
    assert orig_msg["Original-Recipient"] == "rfc822;not-existing@gmail.com"


def test_is_invalid_mailbox_domain(flask_client):
    InvalidMailboxDomain.create(domain="ab.cd", commit=True)

    assert is_invalid_mailbox_domain("ab.cd")
    assert is_invalid_mailbox_domain("sub.ab.cd")
    assert is_invalid_mailbox_domain("sub1.sub2.ab.cd")

<<<<<<< HEAD
    assert not is_invalid_mailbox_domain("xy.zt")
=======
    assert not is_invalid_mailbox_domain("xy.zt")


def test_dmarc_result_softfail():
    msg = load_eml_file("dmarc_gmail_softfail.eml")
    assert DmarcCheckResult.soft_fail == get_spamd_result(msg).dmarc


def test_dmarc_result_quarantine():
    msg = load_eml_file("dmarc_quarantine.eml")
    assert DmarcCheckResult.quarantine == get_spamd_result(msg).dmarc


def test_dmarc_result_reject():
    msg = load_eml_file("dmarc_reject.eml")
    assert DmarcCheckResult.reject == get_spamd_result(msg).dmarc


def test_dmarc_result_allow():
    msg = load_eml_file("dmarc_allow.eml")
    assert DmarcCheckResult.allow == get_spamd_result(msg).dmarc


def test_dmarc_result_na():
    msg = load_eml_file("dmarc_na.eml")
    assert DmarcCheckResult.not_available == get_spamd_result(msg).dmarc


def test_dmarc_result_bad_policy():
    msg = load_eml_file("dmarc_bad_policy.eml")
    assert DmarcCheckResult.bad_policy == get_spamd_result(msg).dmarc


def test_add_header_multipart_with_invalid_part():
    msg = load_eml_file("multipart_alternative.eml")
    parts = msg.get_payload() + ["invalid"]
    msg.set_payload(parts)
    msg = add_header(msg, "INJECT", "INJECT")
    for i, part in enumerate(msg.get_payload()):
        if i < 2:
            assert part.get_payload().index("INJECT") > -1
        else:
            assert part == "invalid"
>>>>>>> 2fd3d268
<|MERGE_RESOLUTION|>--- conflicted
+++ resolved
@@ -790,9 +790,6 @@
     assert is_invalid_mailbox_domain("sub.ab.cd")
     assert is_invalid_mailbox_domain("sub1.sub2.ab.cd")
 
-<<<<<<< HEAD
-    assert not is_invalid_mailbox_domain("xy.zt")
-=======
     assert not is_invalid_mailbox_domain("xy.zt")
 
 
@@ -835,5 +832,4 @@
         if i < 2:
             assert part.get_payload().index("INJECT") > -1
         else:
-            assert part == "invalid"
->>>>>>> 2fd3d268
+            assert part == "invalid"